--- conflicted
+++ resolved
@@ -224,18 +224,13 @@
   switch (event) {
     case G_FILE_MONITOR_EVENT_CHANGES_DONE_HINT:
     case G_FILE_MONITOR_EVENT_CREATED:
+      gdk_threads_enter();
       sc_reload(session, NULL, NULL, 0);
+      gdk_threads_leave();
       break;
     default:
       return;
   }
-<<<<<<< HEAD
-
-  gdk_threads_enter();
-  sc_reload(session, NULL, NULL, 0);
-  gdk_threads_leave();
-=======
->>>>>>> 8219d48e
 }
 
 static gboolean
