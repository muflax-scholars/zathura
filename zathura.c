/* See LICENSE file for license and copyright information */

<<<<<<< HEAD
#define _BSD_SOURCE
#define _XOPEN_SOURCE 500

#include <regex.h>
#include <limits.h>
#include <stdlib.h>
#include <string.h>
#include <unistd.h>
#include <libgen.h>
#include <math.h>

#include <poppler/glib/poppler.h>
#include <cairo.h>

#include <glib/gstdio.h>
#include <gtk/gtk.h>
#include <gdk/gdkkeysyms.h>

/* macros */
#define LENGTH(x) (sizeof(x)/sizeof((x)[0]))
#define CLEAN(m) (m & ~(GDK_MOD5_MASK) & ~(GDK_MOD2_MASK) & ~(GDK_BUTTON1_MASK) & ~(GDK_BUTTON2_MASK) & ~(GDK_BUTTON3_MASK) & ~(GDK_BUTTON4_MASK) & ~(GDK_BUTTON5_MASK) & ~(GDK_LEAVE_NOTIFY_MASK))
#if defined(__GNUC__) || defined(__INTEL_COMPILER) || defined(__ICL) || defined(__ICC) || defined(__ECC) || defined(__clang__)
/* only gcc, clang and Intel's cc seem support this */
#define NORETURN __attribute__((noreturn))
#else
#define NORETURN
#endif

// just remove the #if-#define-#endif block if support for poppler versions
// before 0.15 is dropped
#if !POPPLER_CHECK_VERSION(0,15,0)
#define poppler_page_get_selected_text poppler_page_get_text
#endif

/* enums */
enum { NEXT, PREVIOUS, LEFT, RIGHT, UP, DOWN, BOTTOM, TOP, HIDE, HIGHLIGHT,
  DELETE_LAST_WORD, DELETE_LAST_CHAR, DEFAULT, ERROR, WARNING, NEXT_GROUP,
  PREVIOUS_GROUP, ZOOM_IN, ZOOM_OUT, ZOOM_ORIGINAL, ZOOM_SPECIFIC, FORWARD,
  BACKWARD, ADJUST_BESTFIT, ADJUST_WIDTH, ADJUST_NONE, CONTINUOUS, DELETE_LAST,
  ADD_MARKER, EVAL_MARKER, EXPAND, COLLAPSE, SELECT, GOTO_DEFAULT, GOTO_LABELS,
  GOTO_OFFSET, HALF_UP, HALF_DOWN, FULL_UP, FULL_DOWN, NEXT_CHAR, PREVIOUS_CHAR,
  DELETE_TO_LINE_START, APPEND_FILEPATH, NO_SEARCH };

/* define modes */
#define ALL        (1 << 0)
#define FULLSCREEN (1 << 1)
#define INDEX      (1 << 2)
#define NORMAL     (1 << 3)

/* typedefs */
struct CElement
{
  char            *value;
  char            *description;
  struct CElement *next;
};

typedef struct CElement CompletionElement;

struct CGroup
{
  char              *value;
  CompletionElement *elements;
  struct CGroup     *next;
};

typedef struct CGroup CompletionGroup;

typedef struct
{
  CompletionGroup* groups;
} Completion;

typedef struct
{
  char*      command;
  char*      description;
  int        command_id;
  gboolean   is_group;
  GtkWidget* row;
} CompletionRow;

typedef struct
{
  int   n;
  void *data;
} Argument;

typedef struct
{
  char* name;
  int argument;
} ArgumentName;

typedef struct
{
  int mask;
  int key;
  void (*function)(Argument*);
  int mode;
  Argument argument;
} Shortcut;

typedef struct
{
  char* name;
  int   mode;
  char* display;
} ModeName;

typedef struct
{
  char* name;
  void (*function)(Argument*);
} ShortcutName;

typedef struct
{
  int mask;
  int key;
  void (*function)(Argument*);
  Argument argument;
} InputbarShortcut;

typedef struct
{
  int direction;
  void (*function)(Argument*);
  Argument argument;
} MouseScrollEvent;

typedef struct
{
  char* command;
  char* abbr;
  gboolean (*function)(int, char**);
  Completion* (*completion)(char*);
  char* description;
} Command;

typedef struct
{
  char* regex;
  void (*function)(char*, Argument*);
  Argument argument;
} BufferCommand;

typedef struct
{
  char identifier;
  gboolean (*function)(char*, Argument*);
  int always;
  Argument argument;
} SpecialCommand;

struct SCList
{
  Shortcut       element;
  struct SCList *next;
};

typedef struct SCList ShortcutList;

typedef struct
{
  char* identifier;
  int   key;
} GDKKey;

typedef struct
{
  PopplerPage *page;
  int          id;
  char        *label;
} Page;

typedef struct
{
  char* name;
  void* variable;
  char  type;
  gboolean render;
  gboolean reinit;
  char* description;
} Setting;

typedef struct
{
  int id;
  int page;
} Marker;

typedef struct
{
  char* id;
  int page;
} Bookmark;

/* zathura */
struct
{
  struct
  {
    GtkWidget         *window;
    GtkBox            *box;
    GtkBox            *continuous;
    GtkScrolledWindow *view;
    GtkViewport       *viewport;
    GtkWidget         *statusbar;
    GtkBox            *statusbar_entries;
    GtkEntry          *inputbar;
    GtkWidget         *index;
    GtkWidget         *information;
    GtkWidget         *drawing_area;
    GtkWidget         *document;
    GdkNativeWindow    embed;
  } UI;

  struct
  {
    GdkColor default_fg;
    GdkColor default_bg;
    GdkColor inputbar_fg;
    GdkColor inputbar_bg;
    GdkColor statusbar_fg;
    GdkColor statusbar_bg;
    GdkColor completion_fg;
    GdkColor completion_bg;
    GdkColor completion_g_bg;
    GdkColor completion_g_fg;
    GdkColor completion_hl_fg;
    GdkColor completion_hl_bg;
    GdkColor notification_e_fg;
    GdkColor notification_e_bg;
    GdkColor notification_w_fg;
    GdkColor notification_w_bg;
    GdkColor recolor_darkcolor;
    GdkColor recolor_lightcolor;
    GdkColor search_highlight;
    GdkColor select_text;
    PangoFontDescription *font;
  } Style;

  struct
  {
    GtkLabel *status_text;
    GtkLabel *status_buffer;
    GtkLabel *status_state;
    GString  *buffer;
    GList    *history;
    int       mode;
    int       viewing_mode;
    gboolean  recolor;
    gboolean  enable_labelmode;
    int       goto_mode;
    int       adjust_mode;
    gboolean  show_index;
    gboolean  show_statusbar;
    gboolean  show_inputbar;
  } Global;

  struct
  {
    ShortcutList  *sclist;
  } Bindings;

  struct
  {
    gdouble x;
    gdouble y;
  } SelectPoint;

  struct
  {
    char* filename;
    char* pages;
    int scroll_percentage;
  } State;

  struct
  {
    Marker* markers;
    int number_of_markers;
    int last;
  } Marker;

  struct
  {
    GFileMonitor* monitor;
    GFile*        file;
  } FileMonitor;

  struct
  {
    GKeyFile *data;
    char     *file;
    Bookmark *bookmarks;
    int       number_of_bookmarks;
  } Bookmarks;

  struct
  {
    PopplerDocument *document;
    char            *file;
    char            *password;
    Page           **pages;
    int              page_number;
    int              page_offset;
    int              number_of_pages;
    int              scale;
    int              rotate;
    cairo_surface_t *surface;
  } PDF;

  struct
  {
    GStaticMutex pdflib_lock;
    GStaticMutex pdf_obj_lock;
    GStaticMutex search_lock;
    GStaticMutex select_lock;
  } Lock;

  struct
  {
    GList* results;
    int page;
    gboolean draw;
    gchar* query;
  } Search;

  struct
  {
    GThread* search_thread;
    gboolean search_thread_running;
    GThread* inotify_thread;
  } Thread;

  struct
  {
    guint inputbar_activate;
    guint inputbar_key_press_event;
  } Handler;

  struct
  {
    gchar* config_dir;
    gchar* data_dir;
  } Config;

  struct
  {
    gchar* file;
  } StdinSupport;
} Zathura;


/* function declarations */
void init_look(void);
void init_directories(void);
void init_bookmarks(void);
void init_keylist(void);
void init_settings(void);
void init_zathura(void);
void add_marker(int);
void build_index(GtkTreeModel*, GtkTreeIter*, PopplerIndexIter*);
void change_mode(int);
void calculate_offset(GtkWidget*, double*, double*);
void close_file(gboolean);
void enter_password(void);
void highlight_result(int, PopplerRectangle*);
void draw(int);
void eval_marker(int);
void notify(int, const char*);
gboolean open_file(char*, char*);
gboolean open_stdin(gchar*);
void open_uri(char*);
void out_of_memory(void) NORETURN;
void* safe_realloc(void** ptr, size_t nmemb, size_t size);
void update_status(void);
void read_bookmarks_file(void);
void write_bookmarks_file(void);
void free_bookmarks(void);
void read_configuration_file(const char*);
void read_configuration(void);
void recalc_rectangle(int, PopplerRectangle*);
void set_completion_row_color(GtkBox*, int, int);
void set_page(int);
void switch_view(GtkWidget*);
GtkEventBox* create_completion_row(GtkBox*, char*, char*, gboolean);
gchar* fix_path(const gchar*);
gchar* path_from_env(const gchar*);
gchar* get_home_dir(void);
gboolean is_reserved_bm_name(const char *);

Completion* completion_init(void);
CompletionGroup* completion_group_create(char*);
void completion_add_group(Completion*, CompletionGroup*);
void completion_free(Completion*);
void completion_group_add_element(CompletionGroup*, char*, char*);

/* thread declaration */
void* search(void*);

/* shortcut declarations */
void sc_abort(Argument*);
void sc_adjust_window(Argument*);
void sc_change_buffer(Argument*);
void sc_change_mode(Argument*);
void sc_focus_inputbar(Argument*);
void sc_follow(Argument*);
void sc_navigate(Argument*);
void sc_recolor(Argument*);
void sc_reload(Argument*);
void sc_rotate(Argument*);
void sc_scroll(Argument*);
void sc_search(Argument*);
void sc_switch_goto_mode(Argument*);
void sc_navigate_index(Argument*);
void sc_toggle_index(Argument*);
void sc_toggle_inputbar(Argument*);
void sc_toggle_fullscreen(Argument*);
void sc_toggle_statusbar(Argument*);
void sc_quit(Argument*);
void sc_zoom(Argument*);

/* inputbar shortcut declarations */
void isc_abort(Argument*);
void isc_command_history(Argument*);
void isc_completion(Argument*);
void isc_string_manipulation(Argument*);

/* command declarations */
gboolean cmd_bookmark(int, char**);
gboolean cmd_open_bookmark(int, char**);
gboolean cmd_close(int, char**);
gboolean cmd_correct_offset(int, char**);
gboolean cmd_delete_bookmark(int, char**);
gboolean cmd_export(int, char**);
gboolean cmd_info(int, char**);
gboolean cmd_map(int, char**);
gboolean cmd_open(int, char**);
gboolean cmd_print(int, char**);
gboolean cmd_rotate(int, char**);
gboolean cmd_set(int, char**);
gboolean cmd_quit(int, char**);
gboolean cmd_save(int, char**);
gboolean cmd_savef(int, char**);

/* completion commands */
Completion* cc_bookmark(char*);
Completion* cc_export(char*);
Completion* cc_open(char*);
Completion* cc_print(char*);
Completion* cc_set(char*);

/* buffer command declarations */
void bcmd_evalmarker(char*, Argument*);
void bcmd_goto(char*, Argument*);
void bcmd_scroll(char*, Argument*);
void bcmd_setmarker(char*, Argument*);
void bcmd_zoom(char*, Argument*);

/* special command delcarations */
gboolean scmd_search(gchar*, Argument*);

/* callback declarations */
gboolean cb_destroy(GtkWidget*, gpointer);
gboolean cb_draw(GtkWidget*, GdkEventExpose*, gpointer);
gboolean cb_index_row_activated(GtkTreeView*, GtkTreePath*, GtkTreeViewColumn*, gpointer);
gboolean cb_inputbar_kb_pressed(GtkWidget*, GdkEventKey*, gpointer);
gboolean cb_inputbar_activate(GtkEntry*, gpointer);
gboolean cb_inputbar_form_activate(GtkEntry*, gpointer);
gboolean cb_inputbar_password_activate(GtkEntry*, gpointer);
gboolean cb_view_kb_pressed(GtkWidget*, GdkEventKey*, gpointer);
gboolean cb_view_resized(GtkWidget*, GtkAllocation*, gpointer);
gboolean cb_view_button_pressed(GtkWidget*, GdkEventButton*, gpointer);
gboolean cb_view_button_release(GtkWidget*, GdkEventButton*, gpointer);
gboolean cb_view_motion_notify(GtkWidget*, GdkEventMotion*, gpointer);
gboolean cb_view_scrolled(GtkWidget*, GdkEventScroll*, gpointer);
gboolean cb_watch_file(GFileMonitor*, GFile*, GFile*, GFileMonitorEvent, gpointer);

/* configuration */
#include "config.h"

/* function implementation */
void
init_look(void)
{
  /* parse  */
  gdk_color_parse(default_fgcolor,        &(Zathura.Style.default_fg));
  gdk_color_parse(default_bgcolor,        &(Zathura.Style.default_bg));
  gdk_color_parse(inputbar_fgcolor,       &(Zathura.Style.inputbar_fg));
  gdk_color_parse(inputbar_bgcolor,       &(Zathura.Style.inputbar_bg));
  gdk_color_parse(statusbar_fgcolor,      &(Zathura.Style.statusbar_fg));
  gdk_color_parse(statusbar_bgcolor,      &(Zathura.Style.statusbar_bg));
  gdk_color_parse(completion_fgcolor,     &(Zathura.Style.completion_fg));
  gdk_color_parse(completion_bgcolor,     &(Zathura.Style.completion_bg));
  gdk_color_parse(completion_g_fgcolor,   &(Zathura.Style.completion_g_fg));
  gdk_color_parse(completion_g_fgcolor,   &(Zathura.Style.completion_g_fg));
  gdk_color_parse(completion_hl_fgcolor,  &(Zathura.Style.completion_hl_fg));
  gdk_color_parse(completion_hl_bgcolor,  &(Zathura.Style.completion_hl_bg));
  gdk_color_parse(notification_e_fgcolor, &(Zathura.Style.notification_e_fg));
  gdk_color_parse(notification_e_bgcolor, &(Zathura.Style.notification_e_bg));
  gdk_color_parse(notification_w_fgcolor, &(Zathura.Style.notification_w_fg));
  gdk_color_parse(notification_w_bgcolor, &(Zathura.Style.notification_w_bg));
  gdk_color_parse(recolor_darkcolor,      &(Zathura.Style.recolor_darkcolor));
  gdk_color_parse(recolor_lightcolor,     &(Zathura.Style.recolor_lightcolor));
  gdk_color_parse(search_highlight,       &(Zathura.Style.search_highlight));
  gdk_color_parse(select_text,            &(Zathura.Style.select_text));

  pango_font_description_free(Zathura.Style.font);
  Zathura.Style.font = pango_font_description_from_string(font);

  /* window and viewport */
  gtk_widget_modify_bg(GTK_WIDGET(Zathura.UI.window),   GTK_STATE_NORMAL, &(Zathura.Style.default_bg));
  gtk_widget_modify_bg(GTK_WIDGET(Zathura.UI.viewport), GTK_STATE_NORMAL, &(Zathura.Style.default_bg));

  /* drawing area */
  gtk_widget_modify_bg(GTK_WIDGET(Zathura.UI.drawing_area), GTK_STATE_NORMAL, &(Zathura.Style.default_bg));

  /* statusbar */
  gtk_widget_modify_bg(GTK_WIDGET(Zathura.UI.statusbar), GTK_STATE_NORMAL, &(Zathura.Style.statusbar_bg));

  gtk_widget_modify_fg(GTK_WIDGET(Zathura.Global.status_text),  GTK_STATE_NORMAL, &(Zathura.Style.statusbar_fg));
  gtk_widget_modify_fg(GTK_WIDGET(Zathura.Global.status_state), GTK_STATE_NORMAL, &(Zathura.Style.statusbar_fg));
  gtk_widget_modify_fg(GTK_WIDGET(Zathura.Global.status_buffer), GTK_STATE_NORMAL, &(Zathura.Style.statusbar_fg));

  gtk_widget_modify_font(GTK_WIDGET(Zathura.Global.status_text),  Zathura.Style.font);
  gtk_widget_modify_font(GTK_WIDGET(Zathura.Global.status_state), Zathura.Style.font);
  gtk_widget_modify_font(GTK_WIDGET(Zathura.Global.status_buffer), Zathura.Style.font);

  /* inputbar */
  gtk_widget_modify_base(GTK_WIDGET(Zathura.UI.inputbar), GTK_STATE_NORMAL, &(Zathura.Style.inputbar_bg));
  gtk_widget_modify_text(GTK_WIDGET(Zathura.UI.inputbar), GTK_STATE_NORMAL, &(Zathura.Style.inputbar_fg));
  gtk_widget_modify_font(GTK_WIDGET(Zathura.UI.inputbar),                     Zathura.Style.font);

  g_object_set(G_OBJECT(Zathura.UI.inputbar), "has-frame", FALSE, NULL);

  /* scrollbars */
  if(show_scrollbars)
    gtk_scrolled_window_set_policy(GTK_SCROLLED_WINDOW(Zathura.UI.view), GTK_POLICY_AUTOMATIC, GTK_POLICY_AUTOMATIC);
  else
    gtk_scrolled_window_set_policy(GTK_SCROLLED_WINDOW(Zathura.UI.view), GTK_POLICY_NEVER, GTK_POLICY_NEVER);

  /* inputbar */
  if(Zathura.Global.show_inputbar)
    gtk_widget_show(GTK_WIDGET(Zathura.UI.inputbar));
  else
    gtk_widget_hide(GTK_WIDGET(Zathura.UI.inputbar));

  /* statusbar */
  if(Zathura.Global.show_statusbar)
    gtk_widget_show(GTK_WIDGET(Zathura.UI.statusbar));
  else
    gtk_widget_hide(GTK_WIDGET(Zathura.UI.statusbar));
}

gchar*
fix_path(const gchar* path)
{
  if (!path)
    return NULL;

  if (path[0] == '~')
  {
    gchar* home_path = get_home_dir();
    gchar* res = g_build_filename(home_path, path + 1, NULL);
    g_free(home_path);
    return res;
  }
  else
    return g_strdup(path);
}

gchar* path_from_env(const gchar* var)
{
  gchar* env = fix_path(g_getenv(var));
  if (!env)
    return NULL;

  gchar* res = g_build_filename(env, "zathura", NULL);
  g_free(env);
  return res;
}

gchar* get_home_dir(void)
{
  const gchar* homedir = g_getenv("HOME");
  return g_strdup(homedir ? homedir : g_get_home_dir());
}

void
init_directories(void)
{
  /* setup directories */
  if (!Zathura.Config.config_dir)
  {
#ifndef ZATHURA_NO_XDG
    gchar* env = path_from_env("XDG_CONFIG_HOME");
    if (env)
      Zathura.Config.config_dir = env;
    else
#endif
      Zathura.Config.config_dir = fix_path(CONFIG_DIR);
  }
  if (!Zathura.Config.data_dir)
  {
#ifndef ZATHURA_NO_XDG
    gchar* env = path_from_env("XDG_DATA_HOME");
    if (env)
      Zathura.Config.data_dir = env;
    else
#endif
      Zathura.Config.data_dir = fix_path(DATA_DIR);
  }

  /* create zathura (config/data) directory */
  g_mkdir_with_parents(Zathura.Config.config_dir, 0771);
  g_mkdir_with_parents(Zathura.Config.data_dir,   0771);
}

void
init_bookmarks(void)
{
  /* init variables */
  Zathura.Bookmarks.number_of_bookmarks = 0;
  Zathura.Bookmarks.bookmarks = NULL;

  Zathura.Bookmarks.file = g_build_filename(Zathura.Config.data_dir, BOOKMARK_FILE, NULL);
  read_bookmarks_file();
}

gboolean
is_reserved_bm_name(const char *bm_name)
{
  int i;

  for(i = 0; i < BM_MAX; i++)
    if(strcmp(bm_reserved_names[i], bm_name) == 0)
      return TRUE;

  return FALSE;
}

void
init_keylist(void)
{
  ShortcutList* e = NULL;
  ShortcutList* p = NULL;

  int i;
  for(i = 0; i < LENGTH(shortcuts); i++)
  {
    e = malloc(sizeof(ShortcutList));
    if(!e)
      out_of_memory();

    e->element = shortcuts[i];
    e->next    = NULL;

    if(!Zathura.Bindings.sclist)
      Zathura.Bindings.sclist = e;
    if(p)
      p->next = e;

    p = e;
  }
}

void
init_settings(void)
{
  Zathura.State.filename     = g_strdup((char*) default_text);
  Zathura.Global.adjust_mode = adjust_open;

  gtk_window_set_default_size(GTK_WINDOW(Zathura.UI.window), default_width, default_height);
}

void
init_zathura(void)
{
  /* init mutexes */
  g_static_mutex_init(&(Zathura.Lock.pdflib_lock));
  g_static_mutex_init(&(Zathura.Lock.search_lock));
  g_static_mutex_init(&(Zathura.Lock.pdf_obj_lock));
  g_static_mutex_init(&(Zathura.Lock.select_lock));

  /* other */
  Zathura.Global.mode           = NORMAL;
  Zathura.Global.viewing_mode   = NORMAL;
  Zathura.Global.recolor        = 0;
  Zathura.Global.goto_mode      = GOTO_MODE;
  Zathura.Global.show_index     = FALSE;
  Zathura.Global.show_inputbar  = TRUE;
  Zathura.Global.show_statusbar = TRUE;

  Zathura.State.pages             = g_strdup("");
  Zathura.State.scroll_percentage = 0;

  Zathura.Marker.markers           = NULL;
  Zathura.Marker.number_of_markers =  0;
  Zathura.Marker.last              = -1;

  Zathura.Search.results = NULL;
  Zathura.Search.page    = 0;
  Zathura.Search.draw    = FALSE;
  Zathura.Search.query   = NULL;

  Zathura.FileMonitor.monitor = NULL;
  Zathura.FileMonitor.file    = NULL;

  Zathura.StdinSupport.file   = NULL;

  /* window */
  if(Zathura.UI.embed)
    Zathura.UI.window = gtk_plug_new(Zathura.UI.embed);
  else
    Zathura.UI.window = gtk_window_new(GTK_WINDOW_TOPLEVEL);

  /* UI */
  Zathura.UI.box               = GTK_BOX(gtk_vbox_new(FALSE, 0));
  Zathura.UI.continuous        = GTK_BOX(gtk_vbox_new(FALSE, 0));
  Zathura.UI.view              = GTK_SCROLLED_WINDOW(gtk_scrolled_window_new(NULL, NULL));
  Zathura.UI.viewport          = GTK_VIEWPORT(gtk_viewport_new(NULL, NULL));
  Zathura.UI.drawing_area      = gtk_drawing_area_new();
  Zathura.UI.statusbar         = gtk_event_box_new();
  Zathura.UI.statusbar_entries = GTK_BOX(gtk_hbox_new(FALSE, 0));
  Zathura.UI.inputbar          = GTK_ENTRY(gtk_entry_new());
  Zathura.UI.document            = gtk_event_box_new();

  /* window */
  gtk_window_set_title(GTK_WINDOW(Zathura.UI.window), "zathura");
  GdkGeometry hints = { 1, 1 };
  gtk_window_set_geometry_hints(GTK_WINDOW(Zathura.UI.window), NULL, &hints, GDK_HINT_MIN_SIZE);
  g_signal_connect(G_OBJECT(Zathura.UI.window), "destroy", G_CALLBACK(cb_destroy), NULL);

  /* box */
  gtk_box_set_spacing(Zathura.UI.box, 0);
  gtk_container_add(GTK_CONTAINER(Zathura.UI.window), GTK_WIDGET(Zathura.UI.box));

  /* continuous */
  gtk_box_set_spacing(Zathura.UI.continuous, 5);

  /* events */
  gtk_container_add(GTK_CONTAINER(Zathura.UI.document), GTK_WIDGET(Zathura.UI.drawing_area));
  gtk_widget_add_events(GTK_WIDGET(Zathura.UI.document), GDK_POINTER_MOTION_MASK | GDK_POINTER_MOTION_HINT_MASK |
      GDK_BUTTON_PRESS_MASK | GDK_BUTTON_RELEASE_MASK);

  g_signal_connect(G_OBJECT(Zathura.UI.document), "button-press-event",   G_CALLBACK(cb_view_button_pressed), NULL);
  g_signal_connect(G_OBJECT(Zathura.UI.document), "button-release-event", G_CALLBACK(cb_view_button_release), NULL);
  g_signal_connect(G_OBJECT(Zathura.UI.document), "motion-notify-event",  G_CALLBACK(cb_view_motion_notify),  NULL);
  gtk_widget_show(Zathura.UI.document);

  /* view */
  g_signal_connect(G_OBJECT(Zathura.UI.view), "key-press-event",      G_CALLBACK(cb_view_kb_pressed),     NULL);
  g_signal_connect(G_OBJECT(Zathura.UI.view), "size-allocate",        G_CALLBACK(cb_view_resized),        NULL);
  g_signal_connect(G_OBJECT(Zathura.UI.view), "scroll-event",         G_CALLBACK(cb_view_scrolled),       NULL);
  gtk_container_add(GTK_CONTAINER(Zathura.UI.view), GTK_WIDGET(Zathura.UI.viewport));
  gtk_viewport_set_shadow_type(Zathura.UI.viewport, GTK_SHADOW_NONE);

  /* drawing area */
  gtk_widget_show(Zathura.UI.drawing_area);
  g_signal_connect(G_OBJECT(Zathura.UI.drawing_area), "expose-event", G_CALLBACK(cb_draw), NULL);

  /* statusbar */
  Zathura.Global.status_text   = GTK_LABEL(gtk_label_new(NULL));
  Zathura.Global.status_state  = GTK_LABEL(gtk_label_new(NULL));
  Zathura.Global.status_buffer = GTK_LABEL(gtk_label_new(NULL));

  gtk_misc_set_alignment(GTK_MISC(Zathura.Global.status_text),  0.0, 0.0);
  gtk_misc_set_alignment(GTK_MISC(Zathura.Global.status_state), 1.0, 0.0);
  gtk_misc_set_alignment(GTK_MISC(Zathura.Global.status_buffer), 1.0, 0.0);

  gtk_misc_set_padding(GTK_MISC(Zathura.Global.status_text),  2.0, 4.0);
  gtk_misc_set_padding(GTK_MISC(Zathura.Global.status_state), 2.0, 4.0);
  gtk_misc_set_padding(GTK_MISC(Zathura.Global.status_buffer), 2.0, 4.0);

  gtk_label_set_use_markup(Zathura.Global.status_text,  TRUE);
  gtk_label_set_use_markup(Zathura.Global.status_state, TRUE);
  gtk_label_set_use_markup(Zathura.Global.status_buffer, TRUE);

  gtk_box_pack_start(Zathura.UI.statusbar_entries, GTK_WIDGET(Zathura.Global.status_text),  TRUE,  TRUE,  2);
  gtk_box_pack_start(Zathura.UI.statusbar_entries, GTK_WIDGET(Zathura.Global.status_buffer), FALSE, FALSE, 2);
  gtk_box_pack_start(Zathura.UI.statusbar_entries, GTK_WIDGET(Zathura.Global.status_state), FALSE, FALSE, 2);

  gtk_container_add(GTK_CONTAINER(Zathura.UI.statusbar), GTK_WIDGET(Zathura.UI.statusbar_entries));

  /* inputbar */
  gtk_entry_set_inner_border(Zathura.UI.inputbar, NULL);
  gtk_entry_set_has_frame(   Zathura.UI.inputbar, FALSE);
  gtk_editable_set_editable( GTK_EDITABLE(Zathura.UI.inputbar), TRUE);

  Zathura.Handler.inputbar_key_press_event =
    g_signal_connect(G_OBJECT(Zathura.UI.inputbar), "key-press-event",   G_CALLBACK(cb_inputbar_kb_pressed), NULL);
  Zathura.Handler.inputbar_activate =
    g_signal_connect(G_OBJECT(Zathura.UI.inputbar), "activate",          G_CALLBACK(cb_inputbar_activate),   NULL);

  /* packing */
  gtk_box_pack_start(Zathura.UI.box, GTK_WIDGET(Zathura.UI.view),      TRUE,  TRUE,  0);
  gtk_box_pack_start(Zathura.UI.box, GTK_WIDGET(Zathura.UI.statusbar), FALSE, FALSE, 0);
  gtk_box_pack_end(  Zathura.UI.box, GTK_WIDGET(Zathura.UI.inputbar),  FALSE, FALSE, 0);
}

void
add_marker(int id)
{
  if( (id < 0x30) || (id > 0x7A))
    return;

  /* current information */
  int page_number = Zathura.PDF.page_number;

  /* search if entry already exists */
  int i;
  for(i = 0; i < Zathura.Marker.number_of_markers; i++)
  {
    if(Zathura.Marker.markers[i].id == id)
    {
      Zathura.Marker.markers[i].page = page_number;
      Zathura.Marker.last            = page_number;
      return;
    }
  }

  /* add new marker */
  int marker_index = Zathura.Marker.number_of_markers++;
  Zathura.Marker.markers = safe_realloc((void**)&Zathura.Marker.markers,
      Zathura.Marker.number_of_markers, sizeof(Marker));
  if(!Zathura.Marker.markers)
    out_of_memory();

  Zathura.Marker.markers[marker_index].id   = id;
  Zathura.Marker.markers[marker_index].page = page_number;
  Zathura.Marker.last                       = page_number;
}

void
build_index(GtkTreeModel* model, GtkTreeIter* parent, PopplerIndexIter* index_iter)
{
  do
  {
    GtkTreeIter       tree_iter;
    PopplerIndexIter *child;
    PopplerAction    *action;
    gchar            *markup;

    action = poppler_index_iter_get_action(index_iter);
    if(!action)
      continue;

    markup = g_markup_escape_text (action->any.title, -1);

    gtk_tree_store_append(GTK_TREE_STORE(model), &tree_iter, parent);
    gtk_tree_store_set(GTK_TREE_STORE(model), &tree_iter, 0, markup, 1, action, -1);
    g_object_weak_ref(G_OBJECT(model), (GWeakNotify) poppler_action_free, action);
    g_free(markup);

    child = poppler_index_iter_get_child(index_iter);
    if(child)
      build_index(model, &tree_iter, child);
    poppler_index_iter_free(child);
  } while(poppler_index_iter_next(index_iter));
}

void
draw(int page_id)
{
  if(!Zathura.PDF.document || page_id < 0 || page_id >= Zathura.PDF.number_of_pages)
    return;

  double page_width, page_height;
  double width, height;

  double scale = ((double) Zathura.PDF.scale / 100.0);

  int rotate = Zathura.PDF.rotate;

  Page *current_page = Zathura.PDF.pages[page_id];

  if(Zathura.PDF.surface)
    cairo_surface_destroy(Zathura.PDF.surface);
  Zathura.PDF.surface = NULL;

  g_static_mutex_lock(&(Zathura.Lock.pdflib_lock));
  poppler_page_get_size(current_page->page, &page_width, &page_height);
  g_static_mutex_unlock(&(Zathura.Lock.pdflib_lock));

  if(rotate == 0 || rotate == 180)
  {
    width  = page_width  * scale;
    height = page_height * scale;
  }
  else
  {
    width  = page_height * scale;
    height = page_width  * scale;
  }

  cairo_t *cairo;
  Zathura.PDF.surface = cairo_image_surface_create(CAIRO_FORMAT_RGB24, width, height);
  cairo = cairo_create(Zathura.PDF.surface);

  cairo_save(cairo);
  cairo_set_source_rgb(cairo, 1, 1, 1);
  cairo_rectangle(cairo, 0, 0, width, height);
  cairo_fill(cairo);
  cairo_restore(cairo);
  cairo_save(cairo);

  switch(rotate)
  {
    case 90:
      cairo_translate(cairo, width, 0);
      break;
    case 180:
      cairo_translate(cairo, width, height);
      break;
    case 270:
      cairo_translate(cairo, 0, height);
      break;
    default:
      cairo_translate(cairo, 0, 0);
  }

  if(scale != 1.0)
    cairo_scale(cairo, scale, scale);

  if(rotate != 0)
    cairo_rotate(cairo, rotate * G_PI / 180.0);

  g_static_mutex_lock(&(Zathura.Lock.pdflib_lock));
  poppler_page_render(current_page->page, cairo);
  g_static_mutex_unlock(&(Zathura.Lock.pdflib_lock));

  cairo_restore(cairo);
  cairo_destroy(cairo);

  if(Zathura.Global.recolor)
  {
    unsigned char* image = cairo_image_surface_get_data(Zathura.PDF.surface);
    int x, y;

    int width     = cairo_image_surface_get_width(Zathura.PDF.surface);
    int height    = cairo_image_surface_get_height(Zathura.PDF.surface);
    int rowstride = cairo_image_surface_get_stride(Zathura.PDF.surface);

    /* recolor code based on qimageblitz library flatten() function
    (http://sourceforge.net/projects/qimageblitz/) */

    int r1 = Zathura.Style.recolor_darkcolor.red    / 257;
    int g1 = Zathura.Style.recolor_darkcolor.green  / 257;
    int b1 = Zathura.Style.recolor_darkcolor.blue   / 257;
    int r2 = Zathura.Style.recolor_lightcolor.red   / 257;
    int g2 = Zathura.Style.recolor_lightcolor.green / 257;
    int b2 = Zathura.Style.recolor_lightcolor.blue  / 257;

    int min = 0x00;
    int max = 0xFF;
    int mean;

    float sr = ((float) r2 - r1) / (max - min);
    float sg = ((float) g2 - g1) / (max - min);
    float sb = ((float) b2 - b1) / (max - min);

    for (y = 0; y < height; y++)
    {
      unsigned char* data = image + y * rowstride;

      for (x = 0; x < width; x++)
      {
        mean = (data[0] + data[1] + data[2]) / 3;
        data[2] = sr * (mean - min) + r1 + 0.5;
        data[1] = sg * (mean - min) + g1 + 0.5;
        data[0] = sb * (mean - min) + b1 + 0.5;
        data += 4;
      }
    }
  }

  gtk_widget_set_size_request(Zathura.UI.drawing_area, width, height);
  gtk_widget_queue_draw(Zathura.UI.drawing_area);
}

void
change_mode(int mode)
{
  char* mode_text = 0;
  for(unsigned int i = 0; i != LENGTH(mode_names); ++i)
    if(mode_names[i].mode == mode)
    {
      mode_text = mode_names[i].display;
      break;
    }

  if(!mode_text)
  {
    switch(mode)
    {
      case ADD_MARKER:
        mode_text = "";
        break;
      case EVAL_MARKER:
        mode_text = "";
        break;
      default:
        mode_text = "";
        mode      = NORMAL;
        break;
    }
  }

  Zathura.Global.mode = mode;
  notify(DEFAULT, mode_text);
}

void
calculate_offset(GtkWidget* widget, double* offset_x, double* offset_y)
{
  double page_width, page_height, width, height;
  double scale = ((double) Zathura.PDF.scale / 100.0);

  g_static_mutex_lock(&(Zathura.Lock.pdflib_lock));
  poppler_page_get_size(Zathura.PDF.pages[Zathura.PDF.page_number]->page, &page_width, &page_height);
  g_static_mutex_unlock(&(Zathura.Lock.pdflib_lock));

  if(Zathura.PDF.rotate == 0 || Zathura.PDF.rotate == 180)
  {
    width  = page_width  * scale;
    height = page_height * scale;
  }
  else
  {
    width  = page_height * scale;
    height = page_width  * scale;
  }

  int window_x, window_y;
  gdk_drawable_get_size(widget->window, &window_x, &window_y);

  if (window_x > width)
    *offset_x = (window_x - width) / 2;
  else
    *offset_x = 0;

  if (window_y > height)
    *offset_y = (window_y - height) / 2;
  else
    *offset_y = 0;
}

void
close_file(gboolean keep_monitor)
{
  if(!Zathura.PDF.document)
    return;

  /* clean up pages */
  int i;
  for(i = 0; i < Zathura.PDF.number_of_pages; i++)
  {
    Page* current_page = Zathura.PDF.pages[i];
    g_object_unref(current_page->page);
    if(current_page->label)
      g_free(current_page->label);
    free(current_page);
  }

  /* save bookmarks */
  if(Zathura.Bookmarks.data)
  {
    read_bookmarks_file();

    if(save_position)
    {
      /* set current page */
      g_key_file_set_integer(Zathura.Bookmarks.data, Zathura.PDF.file,
          bm_reserved_names[BM_PAGE_ENTRY], Zathura.PDF.page_number);

      /* set page offset */
      g_key_file_set_integer(Zathura.Bookmarks.data, Zathura.PDF.file,
          bm_reserved_names[BM_PAGE_OFFSET], Zathura.PDF.page_offset);
    }

    if (save_zoom_level)
    {
      /* set zoom level */
      g_key_file_set_integer(Zathura.Bookmarks.data, Zathura.PDF.file,
          bm_reserved_names[BM_PAGE_SCALE], Zathura.PDF.scale);
    }

    write_bookmarks_file();
    free_bookmarks();
  }

  /* inotify */
  if(!keep_monitor)
  {
    g_object_unref(Zathura.FileMonitor.monitor);
    Zathura.FileMonitor.monitor = NULL;

    if(Zathura.FileMonitor.file)
    {
      g_object_unref(Zathura.FileMonitor.file);
      Zathura.FileMonitor.file = NULL;
    }
  }

  /* reset values */
  g_free(Zathura.PDF.pages);
  g_object_unref(Zathura.PDF.document);
  g_free(Zathura.State.pages);
  gtk_window_set_title(GTK_WINDOW(Zathura.UI.window), "zathura");

  Zathura.State.pages         = g_strdup("");
  g_free(Zathura.State.filename);
  Zathura.State.filename      = g_strdup((char*) default_text);

  g_static_mutex_lock(&(Zathura.Lock.pdf_obj_lock));
  Zathura.PDF.document        = NULL;

  if(!keep_monitor)
  {
    g_free(Zathura.PDF.file);
    g_free(Zathura.PDF.password);
    Zathura.PDF.file            = NULL;
    Zathura.PDF.password        = NULL;
    Zathura.PDF.page_number     = 0;
    Zathura.PDF.scale           = 0;
    Zathura.PDF.rotate          = 0;
  }
  Zathura.PDF.number_of_pages = 0;
  Zathura.PDF.page_offset     = 0;
  g_static_mutex_unlock(&(Zathura.Lock.pdf_obj_lock));

  /* destroy index */
  if(Zathura.UI.index)
  {
    gtk_widget_destroy(Zathura.UI.index);
    Zathura.UI.index = NULL;
  }

  /* destroy information */
  if(Zathura.UI.information)
  {
    gtk_widget_destroy(Zathura.UI.information);
    Zathura.UI.information = NULL;
  }

  /* free markers */
  if(Zathura.Marker.markers)
    free(Zathura.Marker.markers);
  Zathura.Marker.number_of_markers =  0;
  Zathura.Marker.last              = -1;

  update_status();
}

void
enter_password(void)
{
  /* replace default inputbar handler */
  g_signal_handler_disconnect((gpointer) Zathura.UI.inputbar, Zathura.Handler.inputbar_activate);
  Zathura.Handler.inputbar_activate = g_signal_connect(G_OBJECT(Zathura.UI.inputbar), "activate", G_CALLBACK(cb_inputbar_password_activate), NULL);

  Argument argument;
  argument.data = "Enter password: ";
  sc_focus_inputbar(&argument);
}

void
eval_marker(int id)
{
  /* go to last marker */
  if(id == 0x27)
  {
    int current_page = Zathura.PDF.page_number;
    set_page(Zathura.Marker.last);
    Zathura.Marker.last = current_page;
    return;
  }

  /* search markers */
  int i;
  for(i = 0; i < Zathura.Marker.number_of_markers; i++)
  {
    if(Zathura.Marker.markers[i].id == id)
    {
      set_page(Zathura.Marker.markers[i].page);
      return;
    }
  }
}

void
highlight_result(int page_id, PopplerRectangle* rectangle)
{
  PopplerRectangle* trect = poppler_rectangle_copy(rectangle);
  cairo_t *cairo = cairo_create(Zathura.PDF.surface);
  cairo_set_source_rgba(cairo, Zathura.Style.search_highlight.red, Zathura.Style.search_highlight.green,
      Zathura.Style.search_highlight.blue, transparency);

  recalc_rectangle(page_id, trect);
  cairo_rectangle(cairo, trect->x1, trect->y1, (trect->x2 - trect->x1), (trect->y2 - trect->y1));
  poppler_rectangle_free(trect);
  cairo_fill(cairo);
  cairo_destroy(cairo);
}

void
notify(int level, const char* message)
{
  switch(level)
  {
    case ERROR:
      gtk_widget_modify_base(GTK_WIDGET(Zathura.UI.inputbar), GTK_STATE_NORMAL, &(Zathura.Style.notification_e_bg));
      gtk_widget_modify_text(GTK_WIDGET(Zathura.UI.inputbar), GTK_STATE_NORMAL, &(Zathura.Style.notification_e_fg));
      break;
    case WARNING:
      gtk_widget_modify_base(GTK_WIDGET(Zathura.UI.inputbar), GTK_STATE_NORMAL, &(Zathura.Style.notification_w_bg));
      gtk_widget_modify_text(GTK_WIDGET(Zathura.UI.inputbar), GTK_STATE_NORMAL, &(Zathura.Style.notification_w_fg));
      break;
    default:
      gtk_widget_modify_base(GTK_WIDGET(Zathura.UI.inputbar), GTK_STATE_NORMAL, &(Zathura.Style.inputbar_bg));
      gtk_widget_modify_text(GTK_WIDGET(Zathura.UI.inputbar), GTK_STATE_NORMAL, &(Zathura.Style.inputbar_fg));
      break;
  }

  if(message)
    gtk_entry_set_text(Zathura.UI.inputbar, message);
}

gboolean
open_file(char* path, char* password)
{
  g_static_mutex_lock(&(Zathura.Lock.pdf_obj_lock));

  /* specify path max */
  size_t pm;
#ifdef PATH_MAX
  pm = PATH_MAX;
#else
  pm = pathconf(path,_PC_PATH_MAX);
  if(pm <= 0)
    pm = 4096;
#endif

  char* rpath = NULL;
  if(path[0] == '~')
  {
    gchar* home_path = get_home_dir();
    rpath = g_build_filename(home_path, path + 1, NULL);
    g_free(home_path);
  }
  else
    rpath = g_strdup(path);

  /* get filename */
  char* file = (char*) g_malloc0(sizeof(char) * pm);
  if (!file)
    out_of_memory();

  if(!realpath(rpath, file))
  {
    notify(ERROR, "File does not exist");
    g_free(file);
    g_free(rpath);
    g_static_mutex_unlock(&(Zathura.Lock.pdf_obj_lock));
    return FALSE;
  }
  g_free(rpath);

  /* check if file exists */
  if(!g_file_test(file, G_FILE_TEST_IS_REGULAR))
  {
    notify(ERROR, "File does not exist");
    g_free(file);
    g_static_mutex_unlock(&(Zathura.Lock.pdf_obj_lock));
    return FALSE;
  }

  /* close old file */
  g_static_mutex_unlock(&(Zathura.Lock.pdf_obj_lock));
  close_file(FALSE);
  g_static_mutex_lock(&(Zathura.Lock.pdf_obj_lock));

  /* format path */
  GError* error = NULL;
  char* file_uri = g_filename_to_uri(file, NULL, &error);
  if (!file_uri)
  {
    if(file)
      g_free(file);
    char* message = g_strdup_printf("Can not open file: %s", error->message);
    notify(ERROR, message);
    g_free(message);
    g_error_free(error);
    g_static_mutex_unlock(&(Zathura.Lock.pdf_obj_lock));
    return FALSE;
  }

  /* open file */
  g_static_mutex_lock(&(Zathura.Lock.pdflib_lock));
  Zathura.PDF.document = poppler_document_new_from_file(file_uri, password, &error);
  g_static_mutex_unlock(&(Zathura.Lock.pdflib_lock));

  if(!Zathura.PDF.document)
  {
    if(error->code == 1)
    {
      g_free(file_uri);
      g_error_free(error);
      Zathura.PDF.file = file;
      g_static_mutex_unlock(&(Zathura.Lock.pdf_obj_lock));
      enter_password();
      return FALSE;
    }
    else
    {
      char* message = g_strdup_printf("Can not open file: %s", error->message);
      notify(ERROR, message);
      g_free(file_uri);
      g_free(message);
      g_error_free(error);
      g_static_mutex_unlock(&(Zathura.Lock.pdf_obj_lock));
      return FALSE;
    }
  }

  /* save password */
  g_free(Zathura.PDF.password);
  Zathura.PDF.password = password ? g_strdup(password) : NULL;

  /* inotify */
  if(!Zathura.FileMonitor.monitor)
  {
    GFile* file = g_file_new_for_uri(file_uri);

    if(file)
    {
      Zathura.FileMonitor.monitor = g_file_monitor_file(file, G_FILE_MONITOR_NONE, NULL, NULL);
      if(Zathura.FileMonitor.monitor)
        g_signal_connect(G_OBJECT(Zathura.FileMonitor.monitor), "changed", G_CALLBACK(cb_watch_file), NULL);
      Zathura.FileMonitor.file = file;
    }
  }

  g_free(file_uri);

  g_static_mutex_lock(&(Zathura.Lock.pdflib_lock));
  Zathura.PDF.number_of_pages = poppler_document_get_n_pages(Zathura.PDF.document);
  g_static_mutex_unlock(&(Zathura.Lock.pdflib_lock));
  g_free(Zathura.PDF.file);
  Zathura.PDF.file            = file;
  Zathura.PDF.scale           = 100;
  Zathura.PDF.rotate          = 0;
  if(Zathura.State.filename)
    g_free(Zathura.State.filename);
  Zathura.State.filename      = g_markup_escape_text(file, -1);
  Zathura.PDF.pages           = g_malloc(Zathura.PDF.number_of_pages * sizeof(Page*));

  if(!Zathura.PDF.pages)
    out_of_memory();

  /* get pages and check label mode */
  g_static_mutex_lock(&(Zathura.Lock.pdflib_lock));
  Zathura.Global.enable_labelmode = FALSE;

  int i;
  for(i = 0; i < Zathura.PDF.number_of_pages; i++)
  {
    Zathura.PDF.pages[i] = malloc(sizeof(Page));
    if(!Zathura.PDF.pages[i])
      out_of_memory();

    Zathura.PDF.pages[i]->id = i + 1;
    Zathura.PDF.pages[i]->page = poppler_document_get_page(Zathura.PDF.document, i);
    g_object_get(G_OBJECT(Zathura.PDF.pages[i]->page), "label", &(Zathura.PDF.pages[i]->label), NULL);

    /* check if it is necessary to use the label mode */
    int label_int = atoi(Zathura.PDF.pages[i]->label);
    if(label_int == 0 || label_int != (i+1))
      Zathura.Global.enable_labelmode = TRUE;
  }
  g_static_mutex_unlock(&(Zathura.Lock.pdflib_lock));

  /* set correct goto mode */
  if(!Zathura.Global.enable_labelmode && GOTO_MODE == GOTO_LABELS)
    Zathura.Global.goto_mode = GOTO_DEFAULT;

  /* start page */
  int start_page          = 0;
  Zathura.PDF.page_offset = 0;

  /* bookmarks */
  if(Zathura.Bookmarks.data && g_key_file_has_group(Zathura.Bookmarks.data, file))
  {
    /* get last opened page */
    if(save_position && g_key_file_has_key(Zathura.Bookmarks.data, file,
        bm_reserved_names[BM_PAGE_ENTRY], NULL))
      start_page = g_key_file_get_integer(Zathura.Bookmarks.data, file,
          bm_reserved_names[BM_PAGE_ENTRY], NULL);

    /* get page offset */
    if(save_position && g_key_file_has_key(Zathura.Bookmarks.data, file,
        bm_reserved_names[BM_PAGE_OFFSET], NULL))
      Zathura.PDF.page_offset = g_key_file_get_integer(Zathura.Bookmarks.data, file,
          bm_reserved_names[BM_PAGE_OFFSET], NULL);
    if((Zathura.PDF.page_offset != 0) && (Zathura.PDF.page_offset != GOTO_OFFSET))
      Zathura.PDF.page_offset = GOTO_OFFSET;

    /* get zoom level */
    if (save_zoom_level && g_key_file_has_key(Zathura.Bookmarks.data, file,
        bm_reserved_names[BM_PAGE_SCALE], NULL))
    {
      Zathura.PDF.scale = g_key_file_get_integer(Zathura.Bookmarks.data, file,
          bm_reserved_names[BM_PAGE_SCALE], NULL);
      Zathura.Global.adjust_mode = ADJUST_NONE;
    }
    if (Zathura.PDF.scale > zoom_max)
      Zathura.PDF.scale = zoom_max;
    if (Zathura.PDF.scale < zoom_min)
      Zathura.PDF.scale = zoom_min;

    /* open and read bookmark file */
    gsize i              = 0;
    gsize number_of_keys = 0;
    char** keys          = g_key_file_get_keys(Zathura.Bookmarks.data, file, &number_of_keys, NULL);

    for(i = 0; i < number_of_keys; i++)
    {
      if(!is_reserved_bm_name(keys[i]))
      {
        Zathura.Bookmarks.bookmarks = safe_realloc((void**)&Zathura.Bookmarks.bookmarks,
            Zathura.Bookmarks.number_of_bookmarks + 1, sizeof(Bookmark));
        if(!Zathura.Bookmarks.bookmarks)
          out_of_memory();

        Zathura.Bookmarks.bookmarks[Zathura.Bookmarks.number_of_bookmarks].id   = g_strdup(keys[i]);
        Zathura.Bookmarks.bookmarks[Zathura.Bookmarks.number_of_bookmarks].page =
          g_key_file_get_integer(Zathura.Bookmarks.data, file, keys[i], NULL);

        Zathura.Bookmarks.number_of_bookmarks++;
      }
    }

    g_strfreev(keys);
  }

  /* set window title */
  gtk_window_set_title(GTK_WINDOW(Zathura.UI.window), basename(file));

  /* show document */
  set_page(start_page);
  update_status();

  g_static_mutex_unlock(&(Zathura.Lock.pdf_obj_lock));
  isc_abort(NULL);
  return TRUE;
}

gboolean
open_stdin(gchar* password)
{
  GError* error = NULL;
  gchar* file = NULL;
  gint handle = g_file_open_tmp("zathura.stdin.XXXXXX.pdf", &file, &error);
  if (handle == -1)
  {
    gchar* message = g_strdup_printf("Can not create temporary file: %s", error->message);
    notify(ERROR, message);
    g_free(message);
    g_error_free(error);
    return FALSE;
  }

  // read from stdin and dump to temporary file
  int stdinfno = fileno(stdin);
  if (stdinfno == -1)
  {
    gchar* message = g_strdup_printf("Can not read from stdin.");
    notify(ERROR, message);
    g_free(message);
    close(handle);
    g_unlink(file);
    g_free(file);
    return FALSE;

  }

  char buffer[BUFSIZ];
  ssize_t count = 0;
  while ((count = read(stdinfno, buffer, BUFSIZ)) > 0)
  {
    if (write(handle, buffer, count) != count)
    {
      gchar* message = g_strdup_printf("Can not write to temporary file: %s", file);
      notify(ERROR, message);
      g_free(message);
      close(handle);
      g_unlink(file);
      g_free(file);
      return FALSE;
    }
  }
  close(handle);

  if (count != 0)
  {
    gchar* message = g_strdup_printf("Can not read from stdin.");
    notify(ERROR, message);
    g_free(message);
    g_unlink(file);
    g_free(file);
    return FALSE;
  }

  /* update data */
  if (Zathura.StdinSupport.file)
    g_unlink(Zathura.StdinSupport.file);
  g_free(Zathura.StdinSupport.file);
  Zathura.StdinSupport.file = file;

  return open_file(Zathura.StdinSupport.file, password);
}

void open_uri(char* uri)
{
  char* escaped_uri = g_shell_quote(uri);
  char* uri_cmd = g_strdup_printf(uri_command, escaped_uri);
  system(uri_cmd);
  g_free(uri_cmd);
  g_free(escaped_uri);
}

void out_of_memory(void)
{
  printf("error: out of memory\n");
  exit(-1);
}

void*
safe_realloc(void** ptr, size_t nmemb, size_t size)
{
  static const size_t limit = ~((size_t)0u);
  void* tmp = NULL;

  /* Check for overflow. */
  if(nmemb > limit / size)
    goto failure;

  tmp = realloc(*ptr, nmemb * size);
  /* Check for out of memory. */
  if(!tmp)
    goto failure;

  *ptr = tmp;
  return *ptr;

/* Error handling. */
failure:
  free(*ptr);
  *ptr = NULL;
  return NULL;
}

void
update_status(void)
{
  /* update text */
  gtk_label_set_markup((GtkLabel*) Zathura.Global.status_text, Zathura.State.filename);

  /* update pages */
  if( Zathura.PDF.document && Zathura.PDF.pages )
  {
    int page = Zathura.PDF.page_number;
    g_free(Zathura.State.pages);

    Zathura.State.pages = g_strdup_printf("[%i/%i]", page + 1, Zathura.PDF.number_of_pages);
  }

  /* update state */
  char* zoom_level  = (Zathura.PDF.scale != 0) ? g_strdup_printf("%d%%", Zathura.PDF.scale) : g_strdup("");
  char* goto_mode   = (Zathura.Global.goto_mode == GOTO_LABELS) ? "L" :
    (Zathura.Global.goto_mode == GOTO_OFFSET) ? "O" : "D";
  char* status_text = g_strdup_printf("%s [%s] %s (%d%%)", zoom_level, goto_mode, Zathura.State.pages, Zathura.State.scroll_percentage);
  gtk_label_set_markup((GtkLabel*) Zathura.Global.status_state, status_text);
  g_free(status_text);
  g_free(zoom_level);
}

void
read_bookmarks_file(void)
{
  /* free it at first */
  if (Zathura.Bookmarks.data)
    g_key_file_free(Zathura.Bookmarks.data);

  /* create or open existing bookmark file */
  Zathura.Bookmarks.data = g_key_file_new();
  if(!g_file_test(Zathura.Bookmarks.file, G_FILE_TEST_IS_REGULAR))
  {
    /* file does not exist */
    g_file_set_contents(Zathura.Bookmarks.file, "# Zathura bookmarks\n", -1, NULL);
  }

  GError* error = NULL;
  if(!g_key_file_load_from_file(Zathura.Bookmarks.data, Zathura.Bookmarks.file,
        G_KEY_FILE_KEEP_COMMENTS | G_KEY_FILE_KEEP_TRANSLATIONS, &error))
  {
    gchar* message = g_strdup_printf("Could not load bookmark file: %s", error->message);
    notify(ERROR, message);
    g_free(message);
  }
}

void
write_bookmarks_file(void)
{
  if (!Zathura.Bookmarks.data)
    /* nothing to do */
    return;

  /* save bookmarks */
  for(int i = 0; i < Zathura.Bookmarks.number_of_bookmarks; i++)
  {
    g_key_file_set_integer(Zathura.Bookmarks.data, Zathura.PDF.file,
        Zathura.Bookmarks.bookmarks[i].id, Zathura.Bookmarks.bookmarks[i].page);
  }

  /* convert file and save it */
  gchar* bookmarks = g_key_file_to_data(Zathura.Bookmarks.data, NULL, NULL);
  g_file_set_contents(Zathura.Bookmarks.file, bookmarks, -1, NULL);
  g_free(bookmarks);
}

void
free_bookmarks(void)
{
  for(int i = 0; i < Zathura.Bookmarks.number_of_bookmarks; i++)
  {
    g_free(Zathura.Bookmarks.bookmarks[i].id);
  }
  free(Zathura.Bookmarks.bookmarks);
  Zathura.Bookmarks.bookmarks = NULL;
  Zathura.Bookmarks.number_of_bookmarks = 0;
}

void
read_configuration_file(const char* rcfile)
{
  if(!rcfile)
    return;

  if(!g_file_test(rcfile, G_FILE_TEST_IS_REGULAR))
    return;

  char* content = NULL;
  if(g_file_get_contents(rcfile, &content, NULL, NULL))
  {
    gchar **lines = g_strsplit(content, "\n", -1);
    int     n     = g_strv_length(lines) - 1;

    int i;
    for(i = 0; i <= n; i++)
    {
      if(!strlen(lines[i]))
        continue;

      gchar **pre_tokens = g_strsplit_set(lines[i], "\t ", -1);
      int     pre_length = g_strv_length(pre_tokens);

      gchar** tokens = g_malloc0(sizeof(gchar*) * (pre_length + 1));
      gchar** tokp =   tokens;
      int     length = 0;
      for (int i = 0; i != pre_length; ++i) {
        if (strlen(pre_tokens[i])) {
          *tokp++ = pre_tokens[i];
          ++length;
        }
      }

      if(!strcmp(tokens[0], "set"))
        cmd_set(length - 1, tokens + 1);
      else if(!strcmp(tokens[0], "map"))
        cmd_map(length - 1, tokens + 1);

      g_free(tokens);
    }

    g_strfreev(lines);
    g_free(content);
  }
}

void
read_configuration(void)
{
  char* zathurarc = g_build_filename(Zathura.Config.config_dir, ZATHURA_RC, NULL);
  read_configuration_file(GLOBAL_RC);
  read_configuration_file(zathurarc);
  g_free(zathurarc);
}

void
recalc_rectangle(int page_id, PopplerRectangle* rectangle)
{
  double page_width, page_height;
  double x1 = rectangle->x1;
  double x2 = rectangle->x2;
  double y1 = rectangle->y1;
  double y2 = rectangle->y2;

  g_static_mutex_lock(&(Zathura.Lock.pdflib_lock));
  poppler_page_get_size(Zathura.PDF.pages[page_id]->page, &page_width, &page_height);
  g_static_mutex_unlock(&(Zathura.Lock.pdflib_lock));

  double scale = ((double) Zathura.PDF.scale / 100.0);

  int rotate = Zathura.PDF.rotate;

  switch(rotate)
  {
    case 90:
      rectangle->x1 = y2 * scale;
      rectangle->y1 = x1 * scale;
      rectangle->x2 = y1 * scale;
      rectangle->y2 = x2 * scale;
      break;
    case 180:
      rectangle->x1 = (page_width  - x2) * scale;
      rectangle->y1 = y2 * scale;
      rectangle->x2 = (page_width  - x1) * scale;
      rectangle->y2 = y1 * scale;
      break;
    case 270:
      rectangle->x1 = (page_height - y1) * scale;
      rectangle->y1 = (page_width  - x2) * scale;
      rectangle->x2 = (page_height - y2) * scale;
      rectangle->y2 = (page_width  - x1) * scale;
      break;
    default:
      rectangle->x1 = x1  * scale;
      rectangle->y1 = (page_height - y1) * scale;
      rectangle->x2 = x2  * scale;
      rectangle->y2 = (page_height - y2) * scale;
  }
}

GtkEventBox*
create_completion_row(GtkBox* results, char* command, char* description, gboolean group)
{
  GtkBox      *col = GTK_BOX(gtk_hbox_new(FALSE, 0));
  GtkEventBox *row = GTK_EVENT_BOX(gtk_event_box_new());

  GtkLabel *show_command     = GTK_LABEL(gtk_label_new(NULL));
  GtkLabel *show_description = GTK_LABEL(gtk_label_new(NULL));

  gtk_misc_set_alignment(GTK_MISC(show_command),     0.0, 0.0);
  gtk_misc_set_alignment(GTK_MISC(show_description), 0.0, 0.0);

  if(group)
  {
    gtk_misc_set_padding(GTK_MISC(show_command),     2.0, 4.0);
    gtk_misc_set_padding(GTK_MISC(show_description), 2.0, 4.0);
  }
  else
  {
    gtk_misc_set_padding(GTK_MISC(show_command),     1.0, 1.0);
    gtk_misc_set_padding(GTK_MISC(show_description), 1.0, 1.0);
  }

  gtk_label_set_use_markup(show_command,     TRUE);
  gtk_label_set_use_markup(show_description, TRUE);

  gchar* c = g_markup_printf_escaped(FORMAT_COMMAND,     command ? command : "");
  gchar* d = g_markup_printf_escaped(FORMAT_DESCRIPTION, description ? description : "");
  gtk_label_set_markup(show_command,     c);
  gtk_label_set_markup(show_description, d);
  g_free(c);
  g_free(d);

  if(group)
  {
    gtk_widget_modify_fg(GTK_WIDGET(show_command),     GTK_STATE_NORMAL, &(Zathura.Style.completion_g_fg));
    gtk_widget_modify_fg(GTK_WIDGET(show_description), GTK_STATE_NORMAL, &(Zathura.Style.completion_g_fg));
    gtk_widget_modify_bg(GTK_WIDGET(row),              GTK_STATE_NORMAL, &(Zathura.Style.completion_g_bg));
  }
  else
  {
    gtk_widget_modify_fg(GTK_WIDGET(show_command),     GTK_STATE_NORMAL, &(Zathura.Style.completion_fg));
    gtk_widget_modify_fg(GTK_WIDGET(show_description), GTK_STATE_NORMAL, &(Zathura.Style.completion_fg));
    gtk_widget_modify_bg(GTK_WIDGET(row),              GTK_STATE_NORMAL, &(Zathura.Style.completion_bg));
  }

  gtk_widget_modify_font(GTK_WIDGET(show_command),     Zathura.Style.font);
  gtk_widget_modify_font(GTK_WIDGET(show_description), Zathura.Style.font);

  gtk_box_pack_start(GTK_BOX(col), GTK_WIDGET(show_command),     TRUE,  TRUE,  2);
  gtk_box_pack_start(GTK_BOX(col), GTK_WIDGET(show_description), FALSE, FALSE, 2);

  gtk_container_add(GTK_CONTAINER(row), GTK_WIDGET(col));

  gtk_box_pack_start(results, GTK_WIDGET(row), FALSE, FALSE, 0);

  return row;
}

void
set_completion_row_color(GtkBox* results, int mode, int id)
{
  GtkEventBox *row   = (GtkEventBox*) g_list_nth_data(gtk_container_get_children(GTK_CONTAINER(results)), id);

  if(row)
  {
    GtkBox      *col   = (GtkBox*)      g_list_nth_data(gtk_container_get_children(GTK_CONTAINER(row)), 0);
    GtkLabel    *cmd   = (GtkLabel*)    g_list_nth_data(gtk_container_get_children(GTK_CONTAINER(col)), 0);
    GtkLabel    *cdesc = (GtkLabel*)    g_list_nth_data(gtk_container_get_children(GTK_CONTAINER(col)), 1);

    if(mode == NORMAL)
    {
      gtk_widget_modify_fg(GTK_WIDGET(cmd),   GTK_STATE_NORMAL, &(Zathura.Style.completion_fg));
      gtk_widget_modify_fg(GTK_WIDGET(cdesc), GTK_STATE_NORMAL, &(Zathura.Style.completion_fg));
      gtk_widget_modify_bg(GTK_WIDGET(row),   GTK_STATE_NORMAL, &(Zathura.Style.completion_bg));
    }
    else
    {
      gtk_widget_modify_fg(GTK_WIDGET(cmd),   GTK_STATE_NORMAL, &(Zathura.Style.completion_hl_fg));
      gtk_widget_modify_fg(GTK_WIDGET(cdesc), GTK_STATE_NORMAL, &(Zathura.Style.completion_hl_fg));
      gtk_widget_modify_bg(GTK_WIDGET(row),   GTK_STATE_NORMAL, &(Zathura.Style.completion_hl_bg));
    }
  }
}

void
set_page(int page)
{
  if(page >= Zathura.PDF.number_of_pages || page < 0)
  {
    notify(WARNING, "Could not open page");
    return;
  }

  Zathura.PDF.page_number = page;
  Zathura.Search.draw     = FALSE;

  Argument argument;
  argument.n = TOP;

  switch_view(Zathura.UI.document);
  draw(page);
  sc_scroll(&argument);
}

void
switch_view(GtkWidget* widget)
{
  GtkWidget* child = gtk_bin_get_child(GTK_BIN(Zathura.UI.viewport));
  if(child == widget)
    return;
  if(child)
  {
    g_object_ref(child);
    gtk_container_remove(GTK_CONTAINER(Zathura.UI.viewport), child);
  }

  gtk_container_add(GTK_CONTAINER(Zathura.UI.viewport), GTK_WIDGET(widget));
}

Completion*
completion_init(void)
{
  Completion *completion = malloc(sizeof(Completion));
  if(!completion)
    out_of_memory();

  completion->groups = NULL;

  return completion;
}

CompletionGroup*
completion_group_create(char* name)
{
  CompletionGroup* group = malloc(sizeof(CompletionGroup));
  if(!group)
    out_of_memory();

  group->value    = name ? g_strdup(name) : NULL;
  group->elements = NULL;
  group->next     = NULL;

  return group;
}

void
completion_add_group(Completion* completion, CompletionGroup* group)
{
  CompletionGroup* cg = completion->groups;

  while(cg && cg->next)
    cg = cg->next;

  if(cg)
    cg->next = group;
  else
    completion->groups = group;
}

void completion_free(Completion* completion)
{
  CompletionGroup* group = completion->groups;
  CompletionElement *element;

  while(group)
  {
    element = group->elements;
    while(element)
    {
      CompletionElement* ne = element->next;
      g_free(element->value);
      g_free(element->description);
      free(element);
      element = ne;
    }

    CompletionGroup *ng = group->next;
    g_free(group->value);
    free(group);
    group = ng;
  }
  free(completion);
}

void completion_group_add_element(CompletionGroup* group, char* name, char* description)
{
  CompletionElement* el = group->elements;

  while(el && el->next)
    el = el->next;

  CompletionElement* new_element = malloc(sizeof(CompletionElement));
  if(!new_element)
    out_of_memory();

  new_element->value       = name ? g_strdup(name) : NULL;
  new_element->description = description ?  g_strdup(description) : NULL;
  new_element->next        = NULL;

  if(el)
    el->next = new_element;
  else
    group->elements = new_element;
}


/* thread implementation */
void*
search(void* parameter)
{
  Argument* argument = (Argument*) parameter;

  static char* search_item;
  static int direction;
  static int next_page = 0;
  gchar* old_query = NULL;
  GList* results = NULL;

  if(argument->n != NO_SEARCH)
  {
    /* search document */
    if(argument->n)
      direction = (argument->n == BACKWARD) ? -1 : 1;

    if(argument->data)
    {
      if(search_item)
        g_free(search_item);

      search_item = g_strdup((char*) argument->data);
    }
    g_free(argument->data);
    g_free(argument);

    g_static_mutex_lock(&(Zathura.Lock.pdf_obj_lock));
    if(!Zathura.PDF.document || !search_item || !strlen(search_item))
    {
      g_static_mutex_unlock(&(Zathura.Lock.pdf_obj_lock));
      g_static_mutex_lock(&(Zathura.Lock.search_lock));
      Zathura.Thread.search_thread_running = FALSE;
      g_static_mutex_unlock(&(Zathura.Lock.search_lock));
      g_thread_exit(NULL);
    }

    old_query = Zathura.Search.query;

    /* delete old results */
    if(Zathura.Search.results)
    {
      g_list_free(Zathura.Search.results);
      Zathura.Search.results = NULL;
    }

    Zathura.Search.query = g_strdup(search_item);

    int number_of_pages = Zathura.PDF.number_of_pages;
    int page_number     = Zathura.PDF.page_number;

    g_static_mutex_unlock(&(Zathura.Lock.pdf_obj_lock));

    int page_counter = (g_strcmp0(old_query,search_item) == 0) ? 1 : 0;
    for( ; page_counter <= number_of_pages; page_counter++)
    {
      g_static_mutex_lock(&(Zathura.Lock.search_lock));
      if(Zathura.Thread.search_thread_running == FALSE)
      {
        g_static_mutex_unlock(&(Zathura.Lock.search_lock));
        g_free(old_query);
        g_thread_exit(NULL);
      }
      g_static_mutex_unlock(&(Zathura.Lock.search_lock));

      next_page = (number_of_pages + page_number +
          page_counter * direction) % number_of_pages;

      g_static_mutex_lock(&(Zathura.Lock.pdflib_lock));
      PopplerPage* page = poppler_document_get_page(Zathura.PDF.document, next_page);
      g_static_mutex_unlock(&(Zathura.Lock.pdflib_lock));

      if(!page)
      {
        g_free(old_query);
        g_thread_exit(NULL);
      }

      g_static_mutex_lock(&(Zathura.Lock.pdflib_lock));
      results = poppler_page_find_text(page, search_item);
      g_static_mutex_unlock(&(Zathura.Lock.pdflib_lock));

      g_object_unref(page);

      if(results)
        break;
    }
  }
  else
  {
    Zathura.Search.draw = TRUE;
    g_free(argument->data);
    g_free(argument);
  }

  /* draw results */
  if(results)
  {
    gdk_threads_enter();

    set_page(next_page);

    if(Zathura.Search.results)
      g_list_free(Zathura.Search.results);

    Zathura.Search.results = results;
    Zathura.Search.page    = next_page;
    Zathura.Search.draw    = TRUE;
    Zathura.Search.query   = g_strdup(search_item);

    gdk_threads_leave();
  }

  g_static_mutex_lock(&(Zathura.Lock.search_lock));
  Zathura.Thread.search_thread_running = FALSE;
  g_static_mutex_unlock(&(Zathura.Lock.search_lock));

  g_free(old_query);
  g_thread_exit(NULL);
  return NULL;
}

/* shortcut implementation */
void
sc_abort(Argument* argument)
{
  /* Clear buffer */
  if(Zathura.Global.buffer)
  {
    g_string_free(Zathura.Global.buffer, TRUE);
    Zathura.Global.buffer = NULL;
    gtk_label_set_markup((GtkLabel*) Zathura.Global.status_buffer, "");
  }

  if(!Zathura.Global.show_inputbar)
    gtk_widget_hide(GTK_WIDGET(Zathura.UI.inputbar));

  /* Set back to normal mode */
  change_mode(NORMAL);
  switch_view(Zathura.UI.document);
}

void
sc_adjust_window(Argument* argument)
{
  if(!Zathura.PDF.document)
    return;

  Zathura.Global.adjust_mode = argument->n;

  GtkAdjustment* adjustment;
  double view_size;
  double page_width;
  double page_height;

  if(argument->n == ADJUST_BESTFIT)
    adjustment = gtk_scrolled_window_get_vadjustment(Zathura.UI.view);
  else if(argument->n == ADJUST_WIDTH)
    adjustment = gtk_scrolled_window_get_hadjustment(Zathura.UI.view);
  else
    return;

  view_size  = gtk_adjustment_get_page_size(adjustment);

  g_static_mutex_lock(&(Zathura.Lock.pdflib_lock));
  poppler_page_get_size(Zathura.PDF.pages[Zathura.PDF.page_number]->page, &page_width, &page_height);
  g_static_mutex_unlock(&(Zathura.Lock.pdflib_lock));

  if ((Zathura.PDF.rotate == 90) || (Zathura.PDF.rotate == 270))
  {
    double swap = page_width;
    page_width  = page_height;
    page_height = swap;
  }

  if(argument->n == ADJUST_BESTFIT)
    Zathura.PDF.scale = (view_size / page_height) * 100;
  else
    Zathura.PDF.scale = (view_size / page_width) * 100;

  draw(Zathura.PDF.page_number);
  update_status();
}

void
sc_change_buffer(Argument* argument)
{
  if(!Zathura.Global.buffer)
    return;

  int buffer_length = Zathura.Global.buffer->len;

  if(argument->n == DELETE_LAST)
  {
    if((buffer_length - 1) == 0)
    {
      g_string_free(Zathura.Global.buffer, TRUE);
      Zathura.Global.buffer = NULL;
      gtk_label_set_markup((GtkLabel*) Zathura.Global.status_buffer, "");
    }
    else
    {
      GString* temp = g_string_new_len(Zathura.Global.buffer->str, buffer_length - 1);
      g_string_free(Zathura.Global.buffer, TRUE);
      Zathura.Global.buffer = temp;
      gtk_label_set_markup((GtkLabel*) Zathura.Global.status_buffer, Zathura.Global.buffer->str);
    }
  }
}

void
sc_change_mode(Argument* argument)
{
  if(argument)
    change_mode(argument->n);
}

void
sc_focus_inputbar(Argument* argument)
{
  if(!(GTK_WIDGET_VISIBLE(GTK_WIDGET(Zathura.UI.inputbar))))
    gtk_widget_show(GTK_WIDGET(Zathura.UI.inputbar));

  if(argument->data)
  {
    char* data = argument->data;

    if(argument->n == APPEND_FILEPATH)
        data = g_strdup_printf("%s%s", data, Zathura.PDF.file);
    else
        data = g_strdup(data);

    notify(DEFAULT, data);
    g_free(data);
    gtk_widget_grab_focus(GTK_WIDGET(Zathura.UI.inputbar));
    gtk_editable_set_position(GTK_EDITABLE(Zathura.UI.inputbar), -1);
  }
}

void
sc_follow(Argument* argument)
{
  if(!Zathura.PDF.document)
    return;

  Page* current_page = Zathura.PDF.pages[Zathura.PDF.page_number];
  int link_id = 1;

  g_static_mutex_lock(&(Zathura.Lock.pdflib_lock));
  GList *link_list = poppler_page_get_link_mapping(current_page->page);
  g_static_mutex_unlock(&(Zathura.Lock.pdflib_lock));
  link_list = g_list_reverse(link_list);

  if(g_list_length(link_list) <= 0)
    return;

  GList *links;
  for(links = link_list; links; links = g_list_next(links))
  {
    PopplerLinkMapping *link_mapping = (PopplerLinkMapping*) links->data;
    PopplerRectangle* link_rectangle = &link_mapping->area;
    PopplerAction            *action = link_mapping->action;

    /* only handle URI and internal links */
    if(action->type == POPPLER_ACTION_URI || action->type == POPPLER_ACTION_GOTO_DEST)
    {
      highlight_result(Zathura.PDF.page_number, link_rectangle);

      /* draw text */
      recalc_rectangle(Zathura.PDF.page_number, link_rectangle);
      cairo_t *cairo = cairo_create(Zathura.PDF.surface);
      cairo_select_font_face(cairo, font, CAIRO_FONT_SLANT_NORMAL, CAIRO_FONT_WEIGHT_BOLD);
      cairo_set_font_size(cairo, 10);
      cairo_move_to(cairo, link_rectangle->x1 + 1, link_rectangle->y1 - 1);
      char* link_number = g_strdup_printf("%i", link_id++);
      cairo_show_text(cairo, link_number);
      cairo_destroy(cairo);
      g_free(link_number);
    }
  }

  gtk_widget_queue_draw(Zathura.UI.drawing_area);
  poppler_page_free_link_mapping(link_list);

  /* replace default inputbar handler */
  g_signal_handler_disconnect((gpointer) Zathura.UI.inputbar, Zathura.Handler.inputbar_activate);
  Zathura.Handler.inputbar_activate = g_signal_connect(G_OBJECT(Zathura.UI.inputbar), "activate", G_CALLBACK(cb_inputbar_form_activate), NULL);

  argument->data = "Follow hint: ";
  sc_focus_inputbar(argument);
}

void
sc_navigate(Argument* argument)
{
  if(!Zathura.PDF.document)
    return;

  int number_of_pages = Zathura.PDF.number_of_pages;
  int new_page = Zathura.PDF.page_number;

  if(argument->n == NEXT)
    new_page = scroll_wrap ? ((new_page + 1) % number_of_pages) : (new_page + 1);
  else if(argument->n == PREVIOUS)
    new_page = scroll_wrap ? ((new_page + number_of_pages - 1) % number_of_pages) : (new_page - 1);

  if (!scroll_wrap && (new_page < 0 || new_page >= number_of_pages))
    return;

  set_page(new_page);
  update_status();
}

void
sc_recolor(Argument* argument)
{
  Zathura.Global.recolor = !Zathura.Global.recolor;
  draw(Zathura.PDF.page_number);
}

void
sc_reload(Argument* argument)
{
  draw(Zathura.PDF.page_number);

  GtkAdjustment* vadjustment = gtk_scrolled_window_get_vadjustment(Zathura.UI.view);
  GtkAdjustment* hadjustment = gtk_scrolled_window_get_hadjustment(Zathura.UI.view);

  /* save old information */
  g_static_mutex_lock(&(Zathura.Lock.pdf_obj_lock));
  char* path     = Zathura.PDF.file ? strdup(Zathura.PDF.file) : NULL;
  char* password = Zathura.PDF.password ? strdup(Zathura.PDF.password) : NULL;
  int scale      = Zathura.PDF.scale;
  int page       = Zathura.PDF.page_number;
  int rotate     = Zathura.PDF.rotate;
  gdouble va     = gtk_adjustment_get_value(vadjustment);
  gdouble ha     = gtk_adjustment_get_value(hadjustment);
  g_static_mutex_unlock(&(Zathura.Lock.pdf_obj_lock));

  /* reopen and restore settings */
  close_file(TRUE);
  open_file(path, password);

  g_static_mutex_lock(&(Zathura.Lock.pdf_obj_lock));
  Zathura.PDF.scale  = scale;
  Zathura.PDF.rotate = rotate;
  gtk_adjustment_set_value(vadjustment, va);
  gtk_adjustment_set_value(hadjustment, ha);
  g_static_mutex_unlock(&(Zathura.Lock.pdf_obj_lock));

  if (Zathura.PDF.number_of_pages != 0) {
    if (page >= Zathura.PDF.number_of_pages - 1)
      page = Zathura.PDF.number_of_pages - 1;
    Zathura.PDF.page_number = page;
    draw(Zathura.PDF.page_number);
  }

  if(path)
    free(path);
  if(password)
    free(password);
}


void
sc_rotate(Argument* argument)
{
  Zathura.PDF.rotate  = (Zathura.PDF.rotate + 90) % 360;
  Zathura.Search.draw = TRUE;

  draw(Zathura.PDF.page_number);
}

void
sc_scroll(Argument* argument)
{
  GtkAdjustment* adjustment;

  if( (argument->n == LEFT) || (argument->n == RIGHT) )
    adjustment = gtk_scrolled_window_get_hadjustment(Zathura.UI.view);
  else
    adjustment = gtk_scrolled_window_get_vadjustment(Zathura.UI.view);

  gdouble view_size  = gtk_adjustment_get_page_size(adjustment);
  gdouble value      = gtk_adjustment_get_value(adjustment);
  gdouble max        = gtk_adjustment_get_upper(adjustment) - view_size;
  static gboolean ss = FALSE;

  if((argument->n == UP || argument->n == HALF_UP || argument->n == FULL_UP) && value == 0)
  {
    int old_page = Zathura.PDF.page_number;
    Argument arg;
    arg.n = PREVIOUS;
    sc_navigate(&arg);
    if (scroll_wrap || (Zathura.PDF.page_number < old_page))
    {
      arg.n = BOTTOM;
      ss = TRUE;
      sc_scroll(&arg);
    }
    return;
  }
  else if((argument->n == DOWN || argument->n == HALF_DOWN || argument->n == FULL_DOWN) && value == max)
  {
    Argument arg;
    arg.n = NEXT;
    ss = TRUE;
    sc_navigate(&arg);
    return;
  }

  gdouble new_value;
  if(argument->n == FULL_UP)
    new_value = (value - view_size) < 0 ? 0 : (value - view_size);
  else if(argument->n == FULL_DOWN)
    new_value = (value + view_size) > max ? max : (value + view_size);
  else if(argument->n == HALF_UP)
    new_value = (value - (view_size / 2)) < 0 ? 0 : (value - (view_size / 2));
  else if(argument->n == HALF_DOWN)
    new_value = (value + (view_size / 2)) > max ? max : (value + (view_size / 2));
  else if((argument->n == LEFT) || (argument->n == UP))
    new_value = (value - scroll_step) < 0 ? 0 : (value - scroll_step);
  else if(argument->n == TOP)
    new_value = 0;
  else if(argument->n == BOTTOM)
    new_value = max;
  else
    new_value = (value + scroll_step) > max ? max : (value + scroll_step);

  if( !((argument->n == LEFT) || (argument->n == RIGHT)) )
    Zathura.State.scroll_percentage = max == 0 ? 0 : (new_value*100/max);

  if(smooth_scrolling && !ss)
  {
    gdouble i;
    if(new_value > value)
      for(i = value; (i + smooth_scrolling) < new_value; i += smooth_scrolling)
        gtk_adjustment_set_value(adjustment, i);
    else
      for(i = value; (i + smooth_scrolling) > new_value; i -= smooth_scrolling)
        gtk_adjustment_set_value(adjustment, i);
  }

  gtk_adjustment_set_value(adjustment, new_value);
  ss = FALSE;

  update_status();
}

void
sc_search(Argument* argument)
{
  g_static_mutex_lock(&(Zathura.Lock.search_lock));
  if(Zathura.Thread.search_thread_running)
  {
    Zathura.Thread.search_thread_running = FALSE;
    g_static_mutex_unlock(&(Zathura.Lock.search_lock));
    gdk_threads_leave();
    g_thread_join(Zathura.Thread.search_thread);
    gdk_threads_enter();
    g_static_mutex_lock(&(Zathura.Lock.search_lock));
  }

  Argument* newarg = g_malloc0(sizeof(Argument));
  newarg->n = argument->n;
  newarg->data = argument->data ? g_strdup(argument->data) : NULL;
  Zathura.Thread.search_thread_running = TRUE;
  Zathura.Thread.search_thread = g_thread_create(search, (gpointer) newarg, TRUE, NULL);
  g_static_mutex_unlock(&(Zathura.Lock.search_lock));
}

void
sc_switch_goto_mode(Argument* argument)
{
  switch(Zathura.Global.goto_mode)
  {
    case GOTO_LABELS:
      Zathura.Global.goto_mode = GOTO_OFFSET;
      break;
    case GOTO_OFFSET:
      Zathura.Global.goto_mode = GOTO_DEFAULT;
      break;
    default:
      if(Zathura.Global.enable_labelmode)
        Zathura.Global.goto_mode = GOTO_LABELS;
      else
        Zathura.Global.goto_mode = GOTO_OFFSET;
      break;
  }

  update_status();
}

gboolean cb_index_row_activated(GtkTreeView* treeview, GtkTreePath* path,
  GtkTreeViewColumn* column, gpointer user_data)
{
  GtkTreeModel  *model;
  GtkTreeIter   iter;

  g_object_get(treeview, "model", &model, NULL);

  if(gtk_tree_model_get_iter(model, &iter, path))
  {
    PopplerAction* action;
    PopplerDest*   destination;

    gtk_tree_model_get(model, &iter, 1, &action, -1);
    if(!action)
      return TRUE;

    if(action->type == POPPLER_ACTION_GOTO_DEST)
    {
      destination = action->goto_dest.dest;
      int page_number = destination->page_num;

      if(action->goto_dest.dest->type == POPPLER_DEST_NAMED)
      {
        PopplerDest* d = poppler_document_find_dest(Zathura.PDF.document, action->goto_dest.dest->named_dest);
        if(d)
        {
          page_number = d->page_num;
          poppler_dest_free(d);
        }
      }

      set_page(page_number - 1);
      update_status();
      Zathura.Global.show_index = FALSE;
      gtk_widget_grab_focus(GTK_WIDGET(Zathura.UI.document));
    }
  }

  Zathura.Global.mode = NORMAL;
  g_object_unref(model);

  return TRUE;
}

void
sc_navigate_index(Argument* argument)
{
  if(!Zathura.UI.index)
    return;

  GtkTreeView *treeview = gtk_container_get_children(GTK_CONTAINER(Zathura.UI.index))->data;
  GtkTreePath *path;

  gtk_tree_view_get_cursor(treeview, &path, NULL);
  if(!path)
    return;

  GtkTreeModel *model = gtk_tree_view_get_model(treeview);
  GtkTreeIter   iter;
  GtkTreeIter   child_iter;

  gboolean is_valid_path = TRUE;

  switch(argument->n)
  {
    case UP:
      if(!gtk_tree_path_prev(path))
        is_valid_path = (gtk_tree_path_get_depth(path) > 1) && gtk_tree_path_up(path) ;
      else /* row above */
      {
        while(gtk_tree_view_row_expanded(treeview, path)) {
          gtk_tree_model_get_iter(model, &iter, path);
          /* select last child */
          gtk_tree_model_iter_nth_child(model, &child_iter, &iter,
            gtk_tree_model_iter_n_children(model, &iter)-1);
          gtk_tree_path_free(path);
          path = gtk_tree_model_get_path(model, &child_iter);
        }
      }
      break;
    case COLLAPSE:
      if(!gtk_tree_view_collapse_row(treeview, path)
        && gtk_tree_path_get_depth(path) > 1)
      {
        gtk_tree_path_up(path);
        gtk_tree_view_collapse_row(treeview, path);
      }
      break;
    case DOWN:
      if(gtk_tree_view_row_expanded(treeview, path))
        gtk_tree_path_down(path);
      else
      {
        do
        {
          gtk_tree_model_get_iter(model, &iter, path);
          if (gtk_tree_model_iter_next(model, &iter))
          {
            path = gtk_tree_model_get_path(model, &iter);
            break;
          }
        }
        while((is_valid_path = (gtk_tree_path_get_depth(path) > 1))
          && gtk_tree_path_up(path));
      }
      break;
    case EXPAND:
      if(gtk_tree_view_expand_row(treeview, path, FALSE))
        gtk_tree_path_down(path);
      break;
    case SELECT:
      cb_index_row_activated(treeview, path, NULL, NULL);
      return;
  }

  if (is_valid_path )
    gtk_tree_view_set_cursor(treeview, path, NULL, FALSE);

  gtk_tree_path_free(path);
}

void
sc_toggle_index(Argument* argument)
{
  if(!Zathura.PDF.document)
    return;

  GtkWidget        *treeview;
  GtkTreeModel     *model;
  GtkCellRenderer  *renderer;
  PopplerIndexIter *iter;

  if(!Zathura.UI.index)
  {
    Zathura.UI.index = gtk_scrolled_window_new (NULL, NULL);
    gtk_scrolled_window_set_policy(GTK_SCROLLED_WINDOW(Zathura.UI.index),
        GTK_POLICY_AUTOMATIC, GTK_POLICY_AUTOMATIC);

    if((iter = poppler_index_iter_new(Zathura.PDF.document)))
    {
      model = GTK_TREE_MODEL(gtk_tree_store_new(2, G_TYPE_STRING, G_TYPE_POINTER));
      g_static_mutex_lock(&(Zathura.Lock.pdflib_lock));
      build_index(model, NULL, iter);
      g_static_mutex_unlock(&(Zathura.Lock.pdflib_lock));
      poppler_index_iter_free(iter);
    }
    else
    {
      notify(WARNING, "This document does not contain any index");
      Zathura.UI.index = NULL;
      return;
    }

    treeview = gtk_tree_view_new_with_model (model);
    g_object_unref(model);
    renderer = gtk_cell_renderer_text_new();
    gtk_tree_view_insert_column_with_attributes(GTK_TREE_VIEW (treeview), 0, "Title",
        renderer, "markup", 0, NULL);
    gtk_tree_view_set_headers_visible(GTK_TREE_VIEW(treeview), FALSE);
    g_object_set(G_OBJECT(renderer), "ellipsize", PANGO_ELLIPSIZE_END, NULL);
    g_object_set(G_OBJECT(gtk_tree_view_get_column(GTK_TREE_VIEW(treeview), 0)), "expand", TRUE, NULL);

    gtk_tree_view_set_cursor(GTK_TREE_VIEW(treeview), gtk_tree_path_new_first(), NULL, FALSE);
    g_signal_connect(G_OBJECT(treeview), "row-activated", G_CALLBACK(cb_index_row_activated), NULL);

    gtk_container_add (GTK_CONTAINER (Zathura.UI.index), treeview);
    gtk_widget_show (treeview);
    gtk_widget_show(Zathura.UI.index);
  }

  if(!Zathura.Global.show_index)
  {
    switch_view(Zathura.UI.index);
    Zathura.Global.mode = INDEX;
  }
  else
  {
    switch_view(Zathura.UI.document);
    Zathura.Global.mode = NORMAL;
  }

  Zathura.Global.show_index = !Zathura.Global.show_index;
}

void
sc_toggle_inputbar(Argument* argument)
{
  if(GTK_WIDGET_VISIBLE(GTK_WIDGET(Zathura.UI.inputbar)))
    gtk_widget_hide(GTK_WIDGET(Zathura.UI.inputbar));
  else
    gtk_widget_show(GTK_WIDGET(Zathura.UI.inputbar));
}

void
sc_toggle_fullscreen(Argument* argument)
{
  static gboolean fs = TRUE;

  if(fs)
  {
    gtk_window_fullscreen(GTK_WINDOW(Zathura.UI.window));
    gtk_widget_hide(GTK_WIDGET(Zathura.UI.inputbar));
    gtk_widget_hide(GTK_WIDGET(Zathura.UI.statusbar));

    Argument arg;
    arg.n = ADJUST_BESTFIT;
    sc_adjust_window(&arg);

    Zathura.Global.mode = FULLSCREEN;
    fs = FALSE;
  }
  else
  {
    gtk_window_unfullscreen(GTK_WINDOW(Zathura.UI.window));
    gtk_widget_show(GTK_WIDGET(Zathura.UI.inputbar));
    gtk_widget_show(GTK_WIDGET(Zathura.UI.statusbar));

    Zathura.Global.mode = NORMAL;
    fs = TRUE;
  }
  isc_abort(NULL);
}

void
sc_toggle_statusbar(Argument* argument)
{
  if(GTK_WIDGET_VISIBLE(GTK_WIDGET(Zathura.UI.statusbar)))
    gtk_widget_hide(GTK_WIDGET(Zathura.UI.statusbar));
  else
    gtk_widget_show(GTK_WIDGET(Zathura.UI.statusbar));
}

void
sc_quit(Argument* argument)
{
  cb_destroy(NULL, NULL);
}

void
sc_zoom(Argument* argument)
{
  bcmd_zoom(NULL, argument);
}

/* inputbar shortcut declarations */
void
isc_abort(Argument* argument)
{
  Argument arg = { HIDE };
  isc_completion(&arg);

  notify(DEFAULT, "");
  change_mode(NORMAL);
  gtk_widget_grab_focus(GTK_WIDGET(Zathura.UI.view));

  if(!Zathura.Global.show_inputbar)
    gtk_widget_hide(GTK_WIDGET(Zathura.UI.inputbar));

  /* replace default inputbar handler */
  g_signal_handler_disconnect((gpointer) Zathura.UI.inputbar, Zathura.Handler.inputbar_activate);
  Zathura.Handler.inputbar_activate = g_signal_connect(G_OBJECT(Zathura.UI.inputbar), "activate", G_CALLBACK(cb_inputbar_activate), NULL);
  sc_abort(NULL);
}

void
isc_command_history(Argument* argument)
{
  static int current = 0;
  int        length  = g_list_length(Zathura.Global.history);

  if(length > 0)
  {
    if(argument->n == NEXT)
      current = (length + current + 1) % length;
    else
      current = (length + current - 1) % length;

    gchar* command = (gchar*) g_list_nth_data(Zathura.Global.history, current);
    notify(DEFAULT, command);
    gtk_widget_grab_focus(GTK_WIDGET(Zathura.UI.inputbar));
    gtk_editable_set_position(GTK_EDITABLE(Zathura.UI.inputbar), -1);
  }
}

void
isc_completion(Argument* argument)
{
  gchar *input      = gtk_editable_get_chars(GTK_EDITABLE(Zathura.UI.inputbar), 1, -1);
  gchar *tmp_string = gtk_editable_get_chars(GTK_EDITABLE(Zathura.UI.inputbar), 0,  1);
  gchar  identifier = tmp_string[0];
  int    length     = strlen(input);

  if(!input || !tmp_string)
  {
    if(input)
      g_free(input);
    if(tmp_string)
      g_free(tmp_string);
    return;
  }

  /* get current information*/
  char* first_space = strstr(input, " ");
  char* current_command;
  char* current_parameter;
  int   current_command_length;

  if(!first_space)
  {
    current_command          = g_strdup(input);
    current_command_length   = length;
    current_parameter        = NULL;
  }
  else
  {
    int offset               = abs(input - first_space);
    current_command          = g_strndup(input, offset);
    current_command_length   = strlen(current_command);
    current_parameter        = input + offset + 1;
  }

  /* if the identifier does not match the command sign and
   * the completion should not be hidden, leave this function */
  if((identifier != ':') && (argument->n != HIDE))
  {
    if(current_command)
      g_free(current_command);
    if(input)
      g_free(input);
    if(tmp_string)
      g_free(tmp_string);
    return;
  }

  /* static elements */
  static GtkBox        *results = NULL;
  static CompletionRow *rows    = NULL;

  static int current_item = 0;
  static int n_items      = 0;

  static char *previous_command   = NULL;
  static char *previous_parameter = NULL;
  static int   previous_id        = 0;
  static int   previous_length    = 0;

  static gboolean command_mode = TRUE;

  /* delete old list iff
   *   the completion should be hidden
   *   the current command differs from the previous one
   *   the current parameter differs from the previous one
   */
  if( (argument->n == HIDE) ||
      (current_parameter && previous_parameter && strcmp(current_parameter, previous_parameter)) ||
      (current_command && previous_command && strcmp(current_command, previous_command)) ||
      (previous_length != length)
    )
  {
    if(results)
      gtk_widget_destroy(GTK_WIDGET(results));

    results = NULL;

    if(rows)
    {
      for(int i = 0; i != n_items; ++i)
      {
        g_free(rows[i].command);
        g_free(rows[i].description);
      }
      free(rows);
    }

    rows         = NULL;
    current_item = 0;
    n_items      = 0;
    command_mode = TRUE;

    if(argument->n == HIDE)
    {
      if(current_command)
        g_free(current_command);
      if(input)
        g_free(input);
      if(tmp_string)
        g_free(tmp_string);
      return;
     }
  }

  /* create new list iff
   *  there is no current list
   *  the current command differs from the previous one
   *  the current parameter differs from the previous one
   */
  if( (!results) )
  {
    results = GTK_BOX(gtk_vbox_new(FALSE, 0));

    /* create list based on parameters iff
     *  there is a current parameter given
     *  there is an old list with commands
     *  the current command does not differ from the previous one
     *  the current command has an completion function
     */
    if(strchr(input, ' '))
    {
      gboolean search_matching_command = FALSE;

      int i;
      for(i = 0; i < LENGTH(commands); i++)
      {
        int abbr_length = commands[i].abbr ? strlen(commands[i].abbr) : 0;
        int cmd_length  = commands[i].command ? strlen(commands[i].command) : 0;

        if( ((current_command_length <= cmd_length)  && !strncmp(current_command, commands[i].command, current_command_length)) ||
            ((current_command_length <= abbr_length) && !strncmp(current_command, commands[i].abbr,    current_command_length))
          )
        {
          if(commands[i].completion)
          {
            previous_command = current_command;
            previous_id = i;
            search_matching_command = TRUE;
          }
          else
          {
            if(current_command)
              g_free(current_command);
            if(input)
              g_free(input);
            if(tmp_string)
              g_free(tmp_string);
            return;
          }
        }
      }

      if(!search_matching_command)
      {
        if(current_command)
          g_free(current_command);
        if(input)
          g_free(input);
        if(tmp_string)
          g_free(tmp_string);
        return;
      }

      Completion *result = commands[previous_id].completion(current_parameter);

      if(!result || !result->groups)
      {
        if(current_command)
          g_free(current_command);
        if(input)
          g_free(input);
        if(tmp_string)
          g_free(tmp_string);
        return;
      }

      command_mode               = FALSE;
      CompletionGroup* group     = NULL;
      CompletionElement* element = NULL;

      rows = malloc(sizeof(CompletionRow));
      if(!rows)
        out_of_memory();

      for(group = result->groups; group != NULL; group = group->next)
      {
        int group_elements = 0;

        for(element = group->elements; element != NULL; element = element->next)
        {
          if(element->value)
          {
            if(group->value && !group_elements)
            {
              rows = safe_realloc((void**)&rows, n_items + 1, sizeof(CompletionRow));
              if(!rows)
                out_of_memory();
              rows[n_items].command     = g_strdup(group->value);
              rows[n_items].description = NULL;
              rows[n_items].command_id  = -1;
              rows[n_items].is_group    = TRUE;
              rows[n_items++].row       = GTK_WIDGET(create_completion_row(results, group->value, NULL, TRUE));
            }

            rows = safe_realloc((void**)&rows, n_items + 1, sizeof(CompletionRow));
            if(!rows)
              out_of_memory();
            rows[n_items].command     = g_strdup(element->value);
            rows[n_items].description = element->description ? g_strdup(element->description) : NULL;
            rows[n_items].command_id  = previous_id;
            rows[n_items].is_group    = FALSE;
            rows[n_items++].row       = GTK_WIDGET(create_completion_row(results, element->value, element->description, FALSE));
            group_elements++;
          }
        }
      }

      /* clean up */
      completion_free(result);
    }
    /* create list based on commands */
    else
    {
      int i = 0;
      command_mode = TRUE;

      rows = malloc(LENGTH(commands) * sizeof(CompletionRow));
      if(!rows)
        out_of_memory();

      for(i = 0; i < LENGTH(commands); i++)
      {
        int abbr_length = commands[i].abbr ? strlen(commands[i].abbr) : 0;
        int cmd_length  = commands[i].command ? strlen(commands[i].command) : 0;

        /* add command to list iff
         *  the current command would match the command
         *  the current command would match the abbreviation
         */
        if( ((current_command_length <= cmd_length)  && !strncmp(current_command, commands[i].command, current_command_length)) ||
            ((current_command_length <= abbr_length) && !strncmp(current_command, commands[i].abbr,    current_command_length))
          )
        {
          rows[n_items].command     = g_strdup(commands[i].command);
          rows[n_items].description = g_strdup(commands[i].description);
          rows[n_items].command_id  = i;
          rows[n_items].is_group    = FALSE;
          rows[n_items++].row       = GTK_WIDGET(create_completion_row(results, commands[i].command, commands[i].description, FALSE));
        }
      }

      rows = safe_realloc((void**)&rows, n_items, sizeof(CompletionRow));
      if(!rows)
        out_of_memory();
    }

    gtk_box_pack_start(Zathura.UI.box, GTK_WIDGET(results), FALSE, FALSE, 0);
    gtk_widget_show_all(GTK_WIDGET(Zathura.UI.window));

    current_item = (argument->n == NEXT) ? -1 : 0;
  }

  /* update coloring iff
   *  there is a list with items
   */
  if( (results) && (n_items > 0) )
  {
    set_completion_row_color(results, NORMAL, current_item);
    char* temp;
    int i = 0, next_group = 0;

    for(i = 0; i < n_items; i++)
    {
      if(argument->n == NEXT || argument->n == NEXT_GROUP)
        current_item = (current_item + n_items + 1) % n_items;
      else if(argument->n == PREVIOUS || argument->n == PREVIOUS_GROUP)
        current_item = (current_item + n_items - 1) % n_items;

      if(rows[current_item].is_group)
      {
        if(!command_mode && (argument->n == NEXT_GROUP || argument->n == PREVIOUS_GROUP))
          next_group = 1;
        continue;
      }
      else
      {
        if(!command_mode && (next_group == 0) && (argument->n == NEXT_GROUP || argument->n == PREVIOUS_GROUP))
          continue;
        break;
      }
    }

    set_completion_row_color(results, HIGHLIGHT, current_item);

    /* hide other items */
    int uh = ceil(n_completion_items / 2);
    int lh = floor(n_completion_items / 2);

    for(i = 0; i < n_items; i++)
    {
     if((n_items > 1) && (
        (i >= (current_item - lh) && (i <= current_item + uh)) ||
        (i < n_completion_items && current_item < lh) ||
        (i >= (n_items - n_completion_items) && (current_item >= (n_items - uh))))
       )
        gtk_widget_show(rows[i].row);
      else
        gtk_widget_hide(rows[i].row);
    }

    if(command_mode)
      temp = g_strconcat(":", rows[current_item].command, (n_items == 1) ? " " : NULL, NULL);
    else
      temp = g_strconcat(":", previous_command, " ", rows[current_item].command, NULL);

    gtk_entry_set_text(Zathura.UI.inputbar, temp);
    gtk_editable_set_position(GTK_EDITABLE(Zathura.UI.inputbar), -1);
    g_free(temp);

    previous_command   = g_strdup((command_mode) ? rows[current_item].command : current_command);
    previous_parameter = g_strdup((command_mode) ? current_parameter : rows[current_item].command);
    previous_length    = strlen(previous_command) + ((command_mode) ? (length - current_command_length) : (strlen(previous_parameter) + 1));
    previous_id        = rows[current_item].command_id;
  }

  if(current_command)
    g_free(current_command);
  if(input)
    g_free(input);
  if(tmp_string)
    g_free(tmp_string);
}

void
isc_string_manipulation(Argument* argument)
{
  gchar *input  = gtk_editable_get_chars(GTK_EDITABLE(Zathura.UI.inputbar), 0, -1);
  int    length = strlen(input);
  int pos       = gtk_editable_get_position(GTK_EDITABLE(Zathura.UI.inputbar));
  int i;

  switch (argument->n) {
    case DELETE_LAST_WORD:
      i = pos - 1;

      if(!pos)
        return;

      /* remove trailing spaces */
      for(; i >= 0 && input[i] == ' '; i--);

      /* find the beginning of the word */
      while((i > 0) && (input[i] != ' ') && (input[i] != '/'))
        i--;

      gtk_editable_delete_text(GTK_EDITABLE(Zathura.UI.inputbar),  i, pos);
      gtk_editable_set_position(GTK_EDITABLE(Zathura.UI.inputbar), i);
      break;
    case DELETE_LAST_CHAR:
      if((length - 1) <= 0)
        isc_abort(NULL);

      gtk_editable_delete_text(GTK_EDITABLE(Zathura.UI.inputbar), pos - 1, pos);
      break;
    case DELETE_TO_LINE_START:
      gtk_editable_delete_text(GTK_EDITABLE(Zathura.UI.inputbar), 1, pos);
      break;
    case NEXT_CHAR:
      gtk_editable_set_position(GTK_EDITABLE(Zathura.UI.inputbar), pos + 1);
      break;
    case PREVIOUS_CHAR:
      gtk_editable_set_position(GTK_EDITABLE(Zathura.UI.inputbar), (pos == 0) ? 0 : pos - 1);
      break;
    default: /* unreachable */
      break;
  }
}

/* command implementation */
gboolean
cmd_bookmark(int argc, char** argv)
{
  if(!Zathura.PDF.document || argc < 1)
    return TRUE;

  /* get id */
  int i;
  GString *id = g_string_new("");

  for(i = 0; i < argc; i++)
  {
    if(i != 0)
      id = g_string_append_c(id, ' ');

    id = g_string_append(id, argv[i]);
  }

  if(strlen(id->str) == 0)
  {
    notify(WARNING, "Can't set bookmark: bookmark name is empty");
    g_string_free(id, TRUE);
    return FALSE;
  }

  if(is_reserved_bm_name(id->str))
  {
    notify(WARNING, "Can't set bookmark: reserved bookmark name");
    g_string_free(id, TRUE);
    return FALSE;
  }

  /* reload the bookmark file */
  read_bookmarks_file();

  /* check for existing bookmark to overwrite */
  for(i = 0; i < Zathura.Bookmarks.number_of_bookmarks; i++)
  {
    if(!strcmp(id->str, Zathura.Bookmarks.bookmarks[i].id))
    {
      Zathura.Bookmarks.bookmarks[i].page = Zathura.PDF.page_number;
      g_string_free(id, TRUE);
      return TRUE;
    }
  }

  /* add new bookmark */
  Zathura.Bookmarks.bookmarks = safe_realloc((void**)&Zathura.Bookmarks.bookmarks,
      Zathura.Bookmarks.number_of_bookmarks + 1, sizeof(Bookmark));
  if(!Zathura.Bookmarks.bookmarks)
    out_of_memory();

  Zathura.Bookmarks.bookmarks[Zathura.Bookmarks.number_of_bookmarks].id   = g_strdup(id->str);
  Zathura.Bookmarks.bookmarks[Zathura.Bookmarks.number_of_bookmarks].page = Zathura.PDF.page_number;
  Zathura.Bookmarks.number_of_bookmarks++;

  /* write the bookmark file */
  write_bookmarks_file();

  g_string_free(id, TRUE);
  return TRUE;
}

gboolean
cmd_open_bookmark(int argc, char** argv)
{
  if(!Zathura.PDF.document || argc < 1)
    return TRUE;

  /* get id */
  int i;
  GString *id = g_string_new("");

  for(i = 0; i < argc; i++)
  {
    if(i != 0)
      id = g_string_append_c(id, ' ');

    id = g_string_append(id, argv[i]);
  }

  /* find bookmark */
  for(i = 0; i < Zathura.Bookmarks.number_of_bookmarks; i++)
  {
    if(!strcmp(id->str, Zathura.Bookmarks.bookmarks[i].id))
    {
      set_page(Zathura.Bookmarks.bookmarks[i].page);
      g_string_free(id, TRUE);
      return TRUE;
    }
  }

  notify(WARNING, "No matching bookmark found");
  g_string_free(id, TRUE);
  return FALSE;
}

gboolean
cmd_close(int argc, char** argv)
{
  close_file(FALSE);

  return TRUE;
}

gboolean
cmd_correct_offset(int argc, char** argv)
{
  if(!Zathura.PDF.document || argc == 0)
    return TRUE;

  Zathura.PDF.page_offset = (Zathura.PDF.page_number + 1) - atoi(argv[0]);

  if(Zathura.PDF.page_offset != 0)
    Zathura.Global.goto_mode = GOTO_OFFSET;
  else
    Zathura.Global.goto_mode = GOTO_MODE;

  update_status();

  return TRUE;
}

gboolean
cmd_delete_bookmark(int argc, char** argv)
{
  if(!Zathura.PDF.document || argc < 1)
    return TRUE;

  /* get id */
  int i;
  GString *id = g_string_new("");

  for(i = 0; i < argc; i++)
  {
    if(i != 0)
      id = g_string_append_c(id, ' ');

    id = g_string_append(id, argv[i]);
  }

  /* reload bookmark file */
  read_bookmarks_file();

  /* check for bookmark to delete */
  for(i = 0; i < Zathura.Bookmarks.number_of_bookmarks; i++)
  {
    if(!strcmp(id->str, Zathura.Bookmarks.bookmarks[i].id))
    {
      /* update key file */
      g_key_file_remove_key(Zathura.Bookmarks.data, Zathura.PDF.file, Zathura.Bookmarks.bookmarks[i].id, NULL);

      g_free(Zathura.Bookmarks.bookmarks[i].id);
      /* update bookmarks */
      Zathura.Bookmarks.bookmarks[i].id   = Zathura.Bookmarks.bookmarks[Zathura.Bookmarks.number_of_bookmarks - 1].id;
      Zathura.Bookmarks.bookmarks[i].page = Zathura.Bookmarks.bookmarks[Zathura.Bookmarks.number_of_bookmarks - 1].page;
      Zathura.Bookmarks.bookmarks = safe_realloc((void**)&Zathura.Bookmarks.bookmarks,
          Zathura.Bookmarks.number_of_bookmarks, sizeof(Bookmark));
      if(!Zathura.Bookmarks.bookmarks)
        out_of_memory();

      Zathura.Bookmarks.number_of_bookmarks--;
      g_string_free(id, TRUE);

      /* write bookmark file */
      write_bookmarks_file();

      return TRUE;
    }
  }

  g_string_free(id, TRUE);
  return TRUE;
}

gboolean
cmd_export(int argc, char** argv)
{
  if(argc == 0 || !Zathura.PDF.document)
    return TRUE;

  if(argc < 2)
  {
    notify(WARNING, "No export path specified");
    return FALSE;
  }

  /* export images */
  if(!strcmp(argv[0], "images"))
  {
    int page_number;
    for(page_number = 0; page_number < Zathura.PDF.number_of_pages; page_number++)
    {
      GList           *image_list;
      GList           *images;
      cairo_surface_t *image;

      g_static_mutex_lock(&(Zathura.Lock.pdflib_lock));
      image_list = poppler_page_get_image_mapping(Zathura.PDF.pages[page_number]->page);
      g_static_mutex_unlock(&(Zathura.Lock.pdflib_lock));

      if(!g_list_length(image_list))
      {
        notify(WARNING, "This document does not contain any images");
        return FALSE;
      }

      for(images = image_list; images; images = g_list_next(images))
      {
        PopplerImageMapping *image_mapping;
        gint                 image_id;
        char*                file;
        char*                filename;

        image_mapping = (PopplerImageMapping*) images->data;
        image_id      = image_mapping->image_id;

        g_static_mutex_lock(&(Zathura.Lock.pdflib_lock));
        image     = poppler_page_get_image(Zathura.PDF.pages[page_number]->page, image_id);
        g_static_mutex_unlock(&(Zathura.Lock.pdflib_lock));

        if(!image)
          continue;

        filename  = g_strdup_printf("%s_p%i_i%i.png", Zathura.PDF.file, page_number + 1, image_id);

        if(argv[1][0] == '~')
        {
          gchar* home_path = get_home_dir();
          file = g_strdup_printf("%s%s%s", home_path, argv[1] + 1, filename);
          g_free(home_path);
        }
        else
          file = g_strdup_printf("%s%s", argv[1], filename);

        cairo_surface_write_to_png(image, file);

        g_free(filename);
        g_free(file);
      }
    }
  }
  else if(!strcmp(argv[0], "attachments"))
  {
    g_static_mutex_lock(&(Zathura.Lock.pdflib_lock));
    if(!poppler_document_has_attachments(Zathura.PDF.document))
    {
      notify(WARNING, "PDF file has no attachments");
      g_static_mutex_unlock(&(Zathura.Lock.pdflib_lock));
      return FALSE;
    }

    GList *attachment_list = poppler_document_get_attachments(Zathura.PDF.document);
    g_static_mutex_unlock(&(Zathura.Lock.pdflib_lock));

    GList *attachments;
    char  *file;

    for(attachments = attachment_list; attachments; attachments = g_list_next(attachments))
    {
      PopplerAttachment *attachment = (PopplerAttachment*) attachments->data;

      if(argv[1][0] == '~')
      {
        gchar* home_path = get_home_dir();
        file = g_strdup_printf("%s%s%s", home_path, argv[1] + 1, attachment->name);
        g_free(home_path);
      }
      else
        file = g_strdup_printf("%s%s", argv[1], attachment->name);

      g_static_mutex_lock(&(Zathura.Lock.pdflib_lock));
      poppler_attachment_save(attachment, file, NULL);
      g_static_mutex_unlock(&(Zathura.Lock.pdflib_lock));

      g_free(file);
    }
  }

  return TRUE;
}

gboolean
cmd_info(int argc, char** argv)
{
  if(!Zathura.PDF.document)
    return TRUE;

  static gboolean visible = FALSE;

  if(!Zathura.UI.information)
  {
    GtkListStore      *list;
    GtkTreeIter        iter;
    GtkCellRenderer   *renderer;
    GtkTreeSelection  *selection;

    list = gtk_list_store_new(2, G_TYPE_STRING, G_TYPE_STRING);

    /* read document information */
    gchar *title,   *author;
    gchar *subject, *keywords;
    gchar *creator, *producer;
    GTime  creation_date, modification_date;

    g_object_get(Zathura.PDF.document,
        "title",         &title,
        "author",        &author,
        "subject",       &subject,
        "keywords",      &keywords,
        "creator",       &creator,
        "producer",      &producer,
        "creation-date", &creation_date,
        "mod-date",      &modification_date,
        NULL);

    /* append information to list */
    gtk_list_store_append(list, &iter);
    gtk_list_store_set(list, &iter, 0,  "Author",   1, author   ? author   : "", -1);
    gtk_list_store_append(list, &iter);
    gtk_list_store_set(list, &iter, 0,  "Title",    1, title    ? title    : "", -1);
    gtk_list_store_append(list, &iter);
    gtk_list_store_set(list, &iter, 0,  "Subject",  1, subject  ? subject  : "", -1);
    gtk_list_store_append(list, &iter);
    gtk_list_store_set(list, &iter, 0,  "Keywords", 1, keywords ? keywords : "", -1);
    gtk_list_store_append(list, &iter);
    gtk_list_store_set(list, &iter, 0,  "Creator",  1, creator  ? creator  : "", -1);
    gtk_list_store_append(list, &iter);
    gtk_list_store_set(list, &iter, 0,  "Producer", 1, producer ? producer : "", -1);

    Zathura.UI.information = gtk_tree_view_new_with_model(GTK_TREE_MODEL(list));
    renderer = gtk_cell_renderer_text_new();

    gtk_tree_view_insert_column_with_attributes(GTK_TREE_VIEW(Zathura.UI.information), -1,
      "Name", renderer, "text", 0, NULL);
    gtk_tree_view_insert_column_with_attributes(GTK_TREE_VIEW(Zathura.UI.information), -1,
      "Value", renderer, "text", 1, NULL);

    selection = gtk_tree_view_get_selection(GTK_TREE_VIEW(Zathura.UI.information));
    gtk_tree_selection_set_mode(selection, GTK_SELECTION_SINGLE);

    gtk_widget_show_all(Zathura.UI.information);
  }

  if(!visible)
    switch_view(Zathura.UI.information);
  else
    switch_view(Zathura.UI.document);

  visible = !visible;

  return FALSE;
}

gboolean
cmd_map(int argc, char** argv)
{
  if(argc < 2)
    return TRUE;

  char* ks = argv[0];

  /* search for the right shortcut function */
  int sc_id = -1;

  int sc_c;
  for(sc_c = 0; sc_c < LENGTH(shortcut_names); sc_c++)
  {
    if(!strcmp(argv[1], shortcut_names[sc_c].name))
    {
      sc_id = sc_c;
      break;
    }
  }

  if(sc_id == -1)
  {
    notify(WARNING, "No such shortcut function exists");
    return FALSE;
  }

  /* parse modifier and key */
  int mask = 0;
  int key  = 0;
  int keyl = strlen(ks);
  int mode = NORMAL;

  // single key (e.g.: g)
  if(keyl == 1)
    key = ks[0];

  // modifier and key (e.g.: <S-g>
  // special key or modifier and key/special key (e.g.: <S-g>, <Space>)

  else if(keyl >= 3 && ks[0] == '<' && ks[keyl-1] == '>')
  {
    char* specialkey = NULL;

    /* check for modifier */
    if(keyl >= 5 && ks[2] == '-')
    {
      /* evaluate modifier */
      switch(ks[1])
      {
        case 'S':
          mask = GDK_SHIFT_MASK;
          break;
        case 'C':
          mask = GDK_CONTROL_MASK;
          break;
      }

      /* no valid modifier */
      if(!mask)
      {
        notify(WARNING, "No valid modifier given.");
        return FALSE;
      }

      /* modifier and special key */
      if(keyl > 5)
        specialkey = g_strndup(ks + 3, keyl - 4);
      else
        key = ks[3];
    }
    else
      specialkey = ks;

    /* search special key */
    int g_c;
    for(g_c = 0; specialkey && g_c < LENGTH(gdk_keys); g_c++)
    {
      if(!strcmp(specialkey, gdk_keys[g_c].identifier))
      {
        key = gdk_keys[g_c].key;
        break;
      }
    }

    if(specialkey)
      g_free(specialkey);
  }

  if(!key)
  {
    notify(WARNING, "No valid key binding given.");
    return FALSE;
  }

  /* parse argument */
  Argument arg = {0, 0};

  if(argc >= 3)
  {
    int arg_id = -1;

    /* compare argument with given argument names... */
    int arg_c;
    for(arg_c = 0; arg_c < LENGTH(argument_names); arg_c++)
    {
      if(!strcmp(argv[2], argument_names[arg_c].name))
      {
        arg_id = argument_names[arg_c].argument;
        break;
      }
    }

    /* if not, save it do .data */
    if(arg_id == -1)
      arg.data = argv[2];
    else
      arg.n = arg_id;
  }

  /* parse mode */
  if(argc >= 4)
  {
    int mode_c;
    for(mode_c = 0; mode_c < LENGTH(mode_names); mode_c++)
    {
      if(!strcmp(argv[3], mode_names[mode_c].name))
      {
        mode = mode_names[mode_c].mode;
        break;
      }
    }
  }

  /* search for existing binding to overwrite it */
  ShortcutList* sc = Zathura.Bindings.sclist;
  while(sc && sc->next != NULL)
  {
    if(sc->element.key == key && sc->element.mask == mask
        && sc->element.mode == mode)
    {
      sc->element.function = shortcut_names[sc_id].function;
      sc->element.argument = arg;
      return TRUE;
    }

    sc = sc->next;
  }

  /* create new entry */
  ShortcutList* entry = malloc(sizeof(ShortcutList));
  if(!entry)
    out_of_memory();

  entry->element.mask     = mask;
  entry->element.key      = key;
  entry->element.function = shortcut_names[sc_id].function;
  entry->element.mode     = mode;
  entry->element.argument = arg;
  entry->next             = NULL;

  /* append to list */
  if(!Zathura.Bindings.sclist)
    Zathura.Bindings.sclist = entry;

  if(sc)
    sc->next = entry;

  return TRUE;
}

gboolean
cmd_open(int argc, char** argv)
{
  if(argc == 0 || strlen(argv[0]) == 0)
    return TRUE;

  /* assembly the arguments back to one string */
  int i = 0;
  GString *filepath = g_string_new("");
  for(i = 0; i < argc; i++)
  {
    if(i != 0)
      filepath = g_string_append_c(filepath, ' ');

    filepath = g_string_append(filepath, argv[i]);
  }

  gboolean res = open_file(filepath->str, NULL);
  g_string_free(filepath, TRUE);
  return res;
}

gboolean
cmd_print(int argc, char** argv)
{
  if(!Zathura.PDF.document)
    return TRUE;

  if(argc == 0)
  {
    notify(WARNING, "No printer specified");
    return FALSE;
  }

  char* printer    = argv[0];
  char* sites      = (argc >= 2) ? g_strdup(argv[1]) : g_strdup_printf("1-%i", Zathura.PDF.number_of_pages);
  GString *addit   = g_string_new("");

  int i;
  for(i = 2; i < argc; i++)
  {
    if(i != 0)
      addit = g_string_append_c(addit, ' ');

    addit = g_string_append(addit, argv[i]);
  }

  char* escaped_filename = g_shell_quote(Zathura.PDF.file);
  char* command          = g_strdup_printf(print_command, printer, sites, addit->str, escaped_filename);
  system(command);

  g_free(sites);
  g_free(escaped_filename);
  g_free(command);
  g_string_free(addit, TRUE);

  return TRUE;
}

gboolean
cmd_rotate(int argc, char** argv)
{
  return TRUE;
}

gboolean
cmd_set(int argc, char** argv)
{
  if(argc <= 0)
    return FALSE;

  int i;
  for(i = 0; i < LENGTH(settings); i++)
  {
    if(!strcmp(argv[0], settings[i].name))
    {
      /* check var type */
      if(settings[i].type == 'b')
      {
        gboolean *x = (gboolean*) (settings[i].variable);
        *x = !(*x);

        if(argv[1])
        {
          if(!strcmp(argv[1], "false") || !strcmp(argv[1], "0"))
            *x = FALSE;
          else
            *x = TRUE;
        }
      }
      else if(settings[i].type == 'i')
      {
        if(argc != 2)
          return FALSE;

        int *x = (int*) (settings[i].variable);

        int id = -1;
        int arg_c;
        for(arg_c = 0; arg_c < LENGTH(argument_names); arg_c++)
        {
          if(!strcmp(argv[1], argument_names[arg_c].name))
          {
            id = argument_names[arg_c].argument;
            break;
          }
        }

        if(id == -1)
          id = atoi(argv[1]);

        *x = id;
      }
      else if(settings[i].type == 'f')
      {
        if(argc != 2)
          return FALSE;

        float *x = (float*) (settings[i].variable);
        if(argv[1])
          *x = atof(argv[1]);
      }
      else if(settings[i].type == 's')
      {
        if(argc < 2)
          return FALSE;

        /* assembly the arguments back to one string */
        int j;
        GString *s = g_string_new("");
        for(j = 1; j < argc; j++)
        {
          if(j != 1)
            s = g_string_append_c(s, ' ');

          s = g_string_append(s, argv[j]);
        }

        char **x = (char**) settings[i].variable;
        *x = s->str;
      }
      else if(settings[i].type == 'c')
      {
        if(argc != 2)
          return FALSE;

        char *x = (char*) (settings[i].variable);
        if(argv[1])
          *x = argv[1][0];
      }

      /* re-init */
      if(settings[i].reinit)
        init_look();

      /* render */
      if(settings[i].render)
      {
        if(!Zathura.PDF.document)
          return FALSE;
=======
#include <stdlib.h>
>>>>>>> e47ff9ad

#include <girara.h>

#include "bookmarks.h"
#include "callbacks.h"
#include "config.h"
#include "database.h"
#include "document.h"
#include "shortcuts.h"
#include "zathura.h"
#include "utils.h"
#include "render.h"

typedef struct zathura_document_info_s
{
  zathura_t* zathura;
  const char* path;
  const char* password;
} zathura_document_info_t;

<<<<<<< HEAD
gboolean
save_file(int argc, char** argv, gboolean overwrite)
{
  if(argc == 0 || !Zathura.PDF.document)
    return TRUE;
=======
gboolean document_info_open(gpointer data);

/* function implementation */
zathura_t*
zathura_init(int argc, char* argv[])
{
  /* parse command line options */
  GdkNativeWindow embed = 0;
  gchar* config_dir = NULL, *data_dir = NULL, *plugin_path = NULL;
  GOptionEntry entries[] = 
  {
    { "reparent",    'e', 0, G_OPTION_ARG_INT,      &embed,       "Reparents to window specified by xid",       "xid"  },
    { "config-dir",  'c', 0, G_OPTION_ARG_FILENAME, &config_dir,  "Path to the config directory",               "path" },
    { "data-dir",    'd', 0, G_OPTION_ARG_FILENAME, &data_dir,    "Path to the data directory",                 "path" },
    { "plugins-dir", 'p', 0, G_OPTION_ARG_STRING,   &plugin_path, "Path to the directories containing plugins", "path" },
    { NULL, '\0', 0, 0, NULL, NULL, NULL }
  };
>>>>>>> e47ff9ad

  GOptionContext* context = g_option_context_new(" [file] [password]");
  g_option_context_add_main_entries(context, entries, NULL);

  GError* error = NULL;
  if (!g_option_context_parse(context, &argc, &argv, &error))
  {
    printf("Error parsing command line arguments: %s\n", error->message);
    g_option_context_free(context);
    g_error_free(error);
    goto error_free;
  }
  g_option_context_free(context);

<<<<<<< HEAD
  if (!overwrite && g_file_test(file_path, G_FILE_TEST_EXISTS))
  {
    char* message = g_strdup_printf("File already exists: %s. Use :write! to overwrite it.", file_path);
    notify(ERROR, message);
    g_free(message);
    g_free(file_path);
    return FALSE;
  }

  char* path = NULL;
  if (file_path[0] == '/')
    path = g_strdup_printf("file://%s", file_path);
  else
  {
    char* cur = g_get_current_dir();
    path = g_strdup_printf("file://%s/%s", cur, file_path);
    g_free(cur);
  }
  g_free(file_path);

  g_static_mutex_lock(&(Zathura.Lock.pdflib_lock));
  /* format path */
  GError* error = NULL;
  if (!poppler_document_save(Zathura.PDF.document, path, &error))
  {
    g_free(path);
    char* message = g_strdup_printf("Can not write file: %s", error->message);
    notify(ERROR, message);
    g_free(message);
    g_error_free(error);
    g_static_mutex_unlock(&(Zathura.Lock.pdflib_lock));
    return FALSE;
  }

  g_static_mutex_unlock(&(Zathura.Lock.pdflib_lock));
  g_free(path);
=======
  zathura_t* zathura = malloc(sizeof(zathura_t));

  if (zathura == NULL) {
    return NULL;
  }
>>>>>>> e47ff9ad

  /* general */
  zathura->document = NULL;

<<<<<<< HEAD
gboolean
cmd_save(int argc, char** argv)
{
  return save_file(argc, argv, FALSE);
}

gboolean
cmd_savef(int argc, char** argv)
{
  return save_file(argc, argv, TRUE);
}

/* completion command implementation */
Completion*
cc_bookmark(char* input)
{
  Completion* completion = completion_init();
  CompletionGroup* group = completion_group_create(NULL);
=======
  /* plugins */
  zathura->plugins.plugins = girara_list_new();
  zathura->plugins.path    = girara_list_new();
  girara_list_set_free_function(zathura->plugins.path, g_free);
>>>>>>> e47ff9ad

  if (config_dir) {
    zathura->config.config_dir = g_strdup(config_dir);
  } else {
    gchar* path = girara_get_xdg_path(XDG_CONFIG);
    zathura->config.config_dir = g_build_filename(path, "zathura", NULL);
    g_free(path);
  }

  if (data_dir) {
    zathura->config.data_dir = g_strdup(config_dir);
  } else {
    gchar* path = girara_get_xdg_path(XDG_DATA);
    zathura->config.data_dir = g_build_filename(path, "zathura", NULL);
    g_free(path);
  }

  if (plugin_path) {
    gchar** paths = g_strsplit(plugin_path, ":", 0);
    for (unsigned int i = 0; paths[i] != '\0'; ++i) {
      girara_list_append(zathura->plugins.path, g_strdup(paths[i]));
    }
    g_strfreev(paths);
  } else {
    /* XXX: this shouldn't be hard coded! */
    girara_list_append(zathura->plugins.path, g_strdup("/usr/local/lib/zathura"));
    girara_list_append(zathura->plugins.path, g_strdup("/usr/lib/zathura"));
  }

  /* UI */
  if ((zathura->ui.session = girara_session_create()) == NULL) {
    goto error_out;
  }

  zathura->ui.session->global.data  = zathura;
  zathura->ui.statusbar.file        = NULL;
  zathura->ui.statusbar.buffer      = NULL;
  zathura->ui.statusbar.page_number = NULL;
  zathura->ui.page_view             = NULL;
  zathura->ui.index                 = NULL;

  /* print settings */
  zathura->print.settings   = NULL;
  zathura->print.page_setup = NULL;

  /* global settings */
  zathura->global.recolor = false;

<<<<<<< HEAD
  /* ~ */
  if(input && input[0] == '~')
  {
    gchar* home_path = get_home_dir();
    char *file = g_strdup_printf(":open %s/%s", home_path, input + 1);
    g_free(home_path);
    gtk_entry_set_text(Zathura.UI.inputbar, file);
    gtk_editable_set_position(GTK_EDITABLE(Zathura.UI.inputbar), -1);
    g_free(file);
    completion_free(completion);
    return NULL;
  }
=======
  /* load plugins */
  zathura_document_plugins_load(zathura);
>>>>>>> e47ff9ad

  /* configuration */
  config_load_default(zathura);

  /* load global configuration files */
  config_load_file(zathura, GLOBAL_RC);

  /* load local configuration files */
  char* configuration_file = g_build_filename(zathura->config.config_dir, ZATHURA_RC, NULL);
  config_load_file(zathura, configuration_file);
  free(configuration_file);

  /* initialize girara */
  zathura->ui.session->gtk.embed = embed;
  if (girara_session_init(zathura->ui.session) == false) {
    goto error_out;
  }

  /* girara events */
  zathura->ui.session->events.buffer_changed = buffer_changed;

<<<<<<< HEAD
  /* open directory */
  GDir* dir = g_dir_open(path, 0, NULL);
  if(!dir)
  {
    g_free(path);
    g_free(file);
    completion_free(completion);
    return NULL;
=======
  /* page view */
  zathura->ui.page_view = gtk_table_new(0, 0, TRUE);
  if (!zathura->ui.page_view) {
    goto error_free;
>>>>>>> e47ff9ad
  }

  /* callbacks */
  GtkAdjustment* view_vadjustment = gtk_scrolled_window_get_vadjustment(GTK_SCROLLED_WINDOW(zathura->ui.session->gtk.view));
  g_signal_connect(G_OBJECT(view_vadjustment), "value-changed", G_CALLBACK(cb_view_vadjustment_value_changed), zathura);
  GtkAdjustment* view_hadjustment = gtk_scrolled_window_get_hadjustment(GTK_SCROLLED_WINDOW(zathura->ui.session->gtk.view));
  g_signal_connect(G_OBJECT(view_hadjustment), "value-changed", G_CALLBACK(cb_view_vadjustment_value_changed), zathura);

  gtk_widget_show(zathura->ui.page_view);

  /* statusbar */
  zathura->ui.statusbar.file = girara_statusbar_item_add(zathura->ui.session, TRUE, TRUE, TRUE, NULL);
  if (zathura->ui.statusbar.file == NULL) {
    goto error_free;
  }

  zathura->ui.statusbar.buffer = girara_statusbar_item_add(zathura->ui.session, FALSE, FALSE, FALSE, NULL);
  if (zathura->ui.statusbar.buffer == NULL) {
    goto error_free;
  }

  zathura->ui.statusbar.page_number = girara_statusbar_item_add(zathura->ui.session, FALSE, FALSE, FALSE, NULL);
  if (!zathura->ui.statusbar.page_number) {
    goto error_free;
  }

  girara_statusbar_item_set_text(zathura->ui.session, zathura->ui.statusbar.file, "[No Name]");

<<<<<<< HEAD
    current_line = safe_realloc((void**)&current_line, count + 1, sizeof(char));
    if(!current_line)
      out_of_memory();
=======
  /* signals */
  g_signal_connect(G_OBJECT(zathura->ui.session->gtk.window), "destroy", G_CALLBACK(cb_destroy), NULL);
>>>>>>> e47ff9ad

  /* save page padding */
  int* page_padding = girara_setting_get(zathura->ui.session, "page-padding");
  zathura->global.page_padding = (page_padding) ? *page_padding : 1;

  gtk_table_set_row_spacings(GTK_TABLE(zathura->ui.page_view), zathura->global.page_padding);
  gtk_table_set_col_spacings(GTK_TABLE(zathura->ui.page_view), zathura->global.page_padding);

  /* parse colors */
  char* string_value = girara_setting_get(zathura->ui.session, "recolor-dark-color");
  if (string_value != NULL) {
    gdk_color_parse(string_value, &(zathura->ui.colors.recolor_dark_color));
    free(string_value);
  }

  string_value = girara_setting_get(zathura->ui.session, "recolor-light-color");
  if (string_value != NULL) {
    gdk_color_parse(string_value, &(zathura->ui.colors.recolor_light_color));
    free(string_value);
  }

  /* database */
  char* database_path = g_build_filename(zathura->config.data_dir, "bookmarks.sqlite", NULL);
  zathura->database = zathura_db_init(database_path);
  if (zathura->database == NULL) {
    girara_error("Unable to inizialize database. Bookmarks won't be available.");
  }
  g_free(database_path);

  /* bookmarks */
  zathura->bookmarks.bookmarks = girara_list_new();
  girara_list_set_free_function(zathura->bookmarks.bookmarks, (girara_free_function_t) zathura_bookmark_free);

  /* open document if passed */
  if (argc > 1) {
    zathura_document_info_t* document_info = malloc(sizeof(zathura_document_info_t));

    if (document_info != NULL) {
      document_info->zathura  = zathura;
      document_info->path     = argv[1];
      document_info->password = (argc >= 2) ? argv[2] : NULL;
      g_idle_add(document_info_open, document_info);
    }
  }

  return zathura;

error_free:

  if (zathura->ui.page_view) {
    g_object_unref(zathura->ui.page_view);
  }

  girara_session_destroy(zathura->ui.session);
  girara_list_free(zathura->bookmarks.bookmarks);
  zathura_db_free(zathura->database);

error_out:

  free(zathura);

  return NULL;
}

gboolean
try_goto(const char* buffer)
{
    char* endptr = NULL;
    long page_number = strtol(buffer, &endptr, 10) - 1;
    if(*endptr)
      /* conversion error */
      return FALSE;
    else
    {
      /* behave like vim: <= 1 => first line, >= #lines => last line */
      page_number = MAX(0, MIN(Zathura.PDF.number_of_pages - 1, page_number));
      set_page(page_number);
      update_status();
      return TRUE;
    }
}

void
zathura_free(zathura_t* zathura)
{
  if (zathura == NULL) {
    return;
  }

  if (zathura->ui.session != NULL) {
    girara_session_destroy(zathura->ui.session);
  }

  document_close(zathura);

  /* bookmarks */
  girara_list_free(zathura->bookmarks.bookmarks);

  /* database */
  zathura_db_free(zathura->database);

  /* free print settings */
  if(zathura->print.settings != NULL) {
    g_object_unref(zathura->print.settings);
  }

  if (zathura->print.page_setup != NULL) {
    g_object_unref(zathura->print.page_setup);
  }

<<<<<<< HEAD
/* special command implementation */
gboolean
scmd_search(gchar* input, Argument* argument)
{
  if(!input || !strlen(input))
    return TRUE;
=======
  /* free registered plugins */
  zathura_document_plugins_free(zathura);
  girara_list_free(zathura->plugins.plugins);
  girara_list_free(zathura->plugins.path);
>>>>>>> e47ff9ad

  /* free config variables */
  g_free(zathura->config.config_dir);
  g_free(zathura->config.data_dir);
}

gboolean
document_info_open(gpointer data)
{
<<<<<<< HEAD
  pango_font_description_free(Zathura.Style.font);

  if(Zathura.PDF.document)
    close_file(FALSE);

  /* clean up bookmarks */
  g_free(Zathura.Bookmarks.file);
  if (Zathura.Bookmarks.data)
    g_key_file_free(Zathura.Bookmarks.data);

  /* destroy mutexes */
  g_static_mutex_free(&(Zathura.Lock.pdflib_lock));
  g_static_mutex_free(&(Zathura.Lock.search_lock));
  g_static_mutex_free(&(Zathura.Lock.pdf_obj_lock));
  g_static_mutex_free(&(Zathura.Lock.select_lock));

  /* inotify */
  if(Zathura.FileMonitor.monitor)
    g_object_unref(Zathura.FileMonitor.monitor);
  if(Zathura.FileMonitor.file)
    g_object_unref(Zathura.FileMonitor.file);

  g_list_free(Zathura.Global.history);

  /* clean shortcut list */
  ShortcutList* sc = Zathura.Bindings.sclist;
=======
  zathura_document_info_t* document_info = data;
  g_return_val_if_fail(document_info != NULL, FALSE);
>>>>>>> e47ff9ad

  if (document_info->zathura == NULL || document_info->path == NULL) {
    free(document_info);
    return FALSE;
  }

  document_open(document_info->zathura, document_info->path, document_info->password);
  free(document_info);

  return FALSE;
}

bool
document_open(zathura_t* zathura, const char* path, const char* password)
{
  if (!path) {
    goto error_out;
  }

  zathura_document_t* document = zathura_document_open(zathura, path, password);

  if (!document) {
    goto error_out;
  }

  zathura->document = document;

  /* view mode */
  int* value = girara_setting_get(zathura->ui.session, "pages-per-row");
  int pages_per_row = (value) ? *value : 1;
  free(value);
  page_view_set_mode(zathura, pages_per_row);

  girara_set_view(zathura->ui.session, zathura->ui.page_view);

  /* threads */
  zathura->sync.render_thread = render_init(zathura);

<<<<<<< HEAD
  /* special commands */
  char* identifier_string = gtk_editable_get_chars(GTK_EDITABLE(Zathura.UI.inputbar), 0, 1);
  char identifier = identifier_string[0];

  for(i = 0; i < LENGTH(special_commands); i++)
  {
    if((identifier == special_commands[i].identifier) &&
       (special_commands[i].always == 1))
    {
      gchar *input       = gtk_editable_get_chars(GTK_EDITABLE(Zathura.UI.inputbar), 1, -1);
      guint new_utf_char = gdk_keyval_to_unicode(event->keyval);

      if(new_utf_char != 0)
      {
        gchar* newchar = g_malloc0(6 * sizeof(gchar));
        if(newchar == NULL)
        {
          g_free(input);
          continue;
        }

        gint len = g_unichar_to_utf8(new_utf_char, newchar);
        newchar[len] = 0;
        gchar* tmp = g_strconcat(input, newchar, NULL);

        g_free(input);
        g_free(newchar);

        input = tmp;
      }

      // FIXME
      if((special_commands[i].function == scmd_search) && (event->keyval == GDK_Return))
      {
        Argument argument = { NO_SEARCH, NULL };
        scmd_search(input, &argument);
      }
      else
      {
        special_commands[i].function(input, &(special_commands[i].argument));
      }

      g_free(identifier_string);
      g_free(input);
      return FALSE;
    }
  }

  g_free(identifier_string);

  return FALSE;
}

gboolean
cb_inputbar_activate(GtkEntry* entry, gpointer data)
{
  gchar  *input  = gtk_editable_get_chars(GTK_EDITABLE(entry), 1, -1);
  gchar **tokens = g_strsplit(input, " ", -1);
  g_free(input);

  gchar *command = tokens[0];
  int     length = g_strv_length(tokens);
  int          i = 0;
  gboolean  retv = FALSE;
  gboolean  succ = FALSE;

  /* no input */
  if(length < 1)
  {
    isc_abort(NULL);
    g_strfreev(tokens);
    return FALSE;
  }

  /* append input to the command history */
  Zathura.Global.history = g_list_append(Zathura.Global.history, g_strdup(gtk_entry_get_text(entry)));

  /* special commands */
  char identifier = gtk_editable_get_chars(GTK_EDITABLE(entry), 0, 1)[0];
  for(i = 0; i < LENGTH(special_commands); i++)
  {
    if(identifier == special_commands[i].identifier)
    {
      /* special commands that are evaluated every key change are not
       * called here */
      if(special_commands[i].always == 1)
      {
        isc_abort(NULL);
        g_strfreev(tokens);
        return TRUE;
      }

      retv = special_commands[i].function(input, &(special_commands[i].argument));
      if(retv) isc_abort(NULL);
      gtk_widget_grab_focus(GTK_WIDGET(Zathura.UI.view));
      g_strfreev(tokens);
      return TRUE;
    }
=======
  if (!zathura->sync.render_thread) {
    goto error_free;
  }

  /* create blank pages */
  for (unsigned int page_id = 0; page_id < document->number_of_pages; page_id++) {
    zathura_page_t* page = document->pages[page_id];
    gtk_widget_realize(page->event_box);
  }

  /* bookmarks */
  if (!zathura_bookmarks_load(zathura, zathura->document->file_path)) {
    girara_warning("Failed to load bookmarks for %s.\n", zathura->document->file_path);
>>>>>>> e47ff9ad
  }

  return true;

error_free:

<<<<<<< HEAD
  if(!succ) {
      /* it maybe a goto command */
    if(!try_goto(command))
        notify(ERROR, "Unknown command.");
  }
=======
  zathura_document_free(document);
>>>>>>> e47ff9ad

error_out:

<<<<<<< HEAD
  g_strfreev(tokens);
  return TRUE;
=======
  return false;
>>>>>>> e47ff9ad
}

bool
document_save(zathura_t* zathura, const char* path, bool overwrite)
{
  g_return_val_if_fail(zathura, false);
  g_return_val_if_fail(zathura->document, false);
  g_return_val_if_fail(path, false);

  gchar* file_path = girara_fix_path(path);
  if (!overwrite && g_file_test(file_path, G_FILE_TEST_EXISTS))
  {
    gchar* message = g_strdup_printf("File already exists: %s. Use :write! to overwrite it.", file_path);
    girara_error(message);
    g_free(message);
    return false;
  }

  bool res = zathura_document_save_as(zathura->document, file_path);
  g_free(file_path);
  return res;
}

static void
remove_page_from_table(GtkWidget* page, gpointer permanent)
{
  if (!permanent) {
    g_object_ref(G_OBJECT(page));
  }

  gtk_container_remove(GTK_CONTAINER(page->parent), page);
}

bool
document_close(zathura_t* zathura)
{
  if (!zathura->document) {
    return false;
  }

  render_free(zathura->sync.render_thread);
  zathura->sync.render_thread = NULL;

  gtk_container_foreach(GTK_CONTAINER(zathura->ui.page_view), remove_page_from_table, (gpointer)1);

  zathura_document_free(zathura->document);
  zathura->document = NULL;

  gtk_widget_hide_all(zathura->ui.page_view);

  return true;
}

bool
page_set(zathura_t* zathura, unsigned int page_id)
{
  if (!zathura->document || !zathura->document->pages) {
    goto error_out;
  }

  if (page_id >= zathura->document->number_of_pages) {
    goto error_out;
  }

  /* render page */
  zathura_page_t* page = zathura->document->pages[page_id];

  if (!page) {
    goto error_out;
  }

  page_offset_t* offset = page_calculate_offset(page);
  if (offset == NULL) {
    goto error_out;
  }

  GtkAdjustment* view_vadjustment = gtk_scrolled_window_get_vadjustment(GTK_SCROLLED_WINDOW(zathura->ui.session->gtk.view));
  GtkAdjustment* view_hadjustment = gtk_scrolled_window_get_hadjustment(GTK_SCROLLED_WINDOW(zathura->ui.session->gtk.view));
  gtk_adjustment_set_value(view_hadjustment, offset->x);
  gtk_adjustment_set_value(view_vadjustment, offset->y);

  /* update page number */
  zathura->document->current_page_number = page_id;
  statusbar_page_number_update(zathura);

  return true;

error_out:

  return false;
}

void
statusbar_page_number_update(zathura_t* zathura)
{
  if (zathura == NULL || zathura->ui.statusbar.page_number == NULL) {
    return;
  }

  char* page_number_text = g_strdup_printf("[%d/%d]", zathura->document->current_page_number + 1, zathura->document->number_of_pages);
  girara_statusbar_item_set_text(zathura->ui.session, zathura->ui.statusbar.page_number, page_number_text);
  g_free(page_number_text);
}

void
page_view_set_mode(zathura_t* zathura, unsigned int pages_per_row)
{
  /* show at least one page */
  if (pages_per_row == 0) {
    pages_per_row = 1;
  }
<<<<<<< HEAD
  if(rectangle.y2 > rectangle.y1)
  {
    double d = rectangle.y1;
    rectangle.y1 = rectangle.y2;
    rectangle.y2 = d;
  }

#if !POPPLER_CHECK_VERSION(0,15,0)
  /* adapt y coordinates */
  rectangle.y1 = page_height - rectangle.y1;
  rectangle.y2 = page_height - rectangle.y2;
#endif

  /* get selected text */
  g_static_mutex_lock(&(Zathura.Lock.pdflib_lock));
  char* selected_text = poppler_page_get_selected_text(
      Zathura.PDF.pages[Zathura.PDF.page_number]->page,SELECTION_STYLE,
      &rectangle);
=======
>>>>>>> e47ff9ad

  if (zathura->document == NULL) {
    return;
  }

  gtk_container_foreach(GTK_CONTAINER(zathura->ui.page_view), remove_page_from_table, (gpointer)0);

  gtk_table_resize(GTK_TABLE(zathura->ui.page_view), zathura->document->number_of_pages / pages_per_row + 1, pages_per_row);
  for (unsigned int i = 0; i < zathura->document->number_of_pages; i++)
  {
    int x = i % pages_per_row;
    int y = i / pages_per_row;
    gtk_table_attach(GTK_TABLE(zathura->ui.page_view), zathura->document->pages[i]->event_box, x, x + 1, y, y + 1, GTK_EXPAND, GTK_EXPAND, 0, 0);
  }

  gtk_widget_show_all(zathura->ui.page_view);
}

/* main function */
int main(int argc, char* argv[])
{
<<<<<<< HEAD
  /* embed */
  Zathura.UI.embed = 0;

  Zathura.Config.config_dir = 0;
  Zathura.Config.data_dir = 0;

  char* config_dir = 0;
  char* data_dir = 0;
  GOptionEntry entries[] =
  {
    { "reparent",   'e', 0, G_OPTION_ARG_INT,      &Zathura.UI.embed, "Reparents to window specified by xid", "xid" },
    { "config-dir", 'c', 0, G_OPTION_ARG_FILENAME, &config_dir,       "Path to the config directory",         "path" },
    { "data-dir",   'd', 0, G_OPTION_ARG_FILENAME, &data_dir,         "Path to the data directory",           "path" },
    { NULL }
  };

  GOptionContext* context = g_option_context_new(" [file] [password]");
  g_option_context_add_main_entries(context, entries, NULL);

  GError* error = NULL;
  if(!g_option_context_parse(context, &argc, &argv, &error))
  {
    printf("Error parsing command line arguments: %s\n", error->message);
    g_option_context_free(context);
    g_error_free(error);
    return 1;
  }
  g_option_context_free(context);

  if (config_dir)
    Zathura.Config.config_dir = g_strdup(config_dir);
  if (data_dir)
    Zathura.Config.data_dir = g_strdup(data_dir);

=======
>>>>>>> e47ff9ad
  g_thread_init(NULL);
  gdk_threads_init();
  gtk_init(&argc, &argv);

  zathura_t* zathura = zathura_init(argc, argv);
  if (zathura == NULL) {
    printf("error: coult not initialize zathura\n");
    return -1;
  }

  gdk_threads_enter();
  gtk_main();
  gdk_threads_leave();

  zathura_free(zathura);

  return 0;
}<|MERGE_RESOLUTION|>--- conflicted
+++ resolved
@@ -1,3810 +1,6 @@
 /* See LICENSE file for license and copyright information */
 
-<<<<<<< HEAD
-#define _BSD_SOURCE
-#define _XOPEN_SOURCE 500
-
-#include <regex.h>
-#include <limits.h>
 #include <stdlib.h>
-#include <string.h>
-#include <unistd.h>
-#include <libgen.h>
-#include <math.h>
-
-#include <poppler/glib/poppler.h>
-#include <cairo.h>
-
-#include <glib/gstdio.h>
-#include <gtk/gtk.h>
-#include <gdk/gdkkeysyms.h>
-
-/* macros */
-#define LENGTH(x) (sizeof(x)/sizeof((x)[0]))
-#define CLEAN(m) (m & ~(GDK_MOD5_MASK) & ~(GDK_MOD2_MASK) & ~(GDK_BUTTON1_MASK) & ~(GDK_BUTTON2_MASK) & ~(GDK_BUTTON3_MASK) & ~(GDK_BUTTON4_MASK) & ~(GDK_BUTTON5_MASK) & ~(GDK_LEAVE_NOTIFY_MASK))
-#if defined(__GNUC__) || defined(__INTEL_COMPILER) || defined(__ICL) || defined(__ICC) || defined(__ECC) || defined(__clang__)
-/* only gcc, clang and Intel's cc seem support this */
-#define NORETURN __attribute__((noreturn))
-#else
-#define NORETURN
-#endif
-
-// just remove the #if-#define-#endif block if support for poppler versions
-// before 0.15 is dropped
-#if !POPPLER_CHECK_VERSION(0,15,0)
-#define poppler_page_get_selected_text poppler_page_get_text
-#endif
-
-/* enums */
-enum { NEXT, PREVIOUS, LEFT, RIGHT, UP, DOWN, BOTTOM, TOP, HIDE, HIGHLIGHT,
-  DELETE_LAST_WORD, DELETE_LAST_CHAR, DEFAULT, ERROR, WARNING, NEXT_GROUP,
-  PREVIOUS_GROUP, ZOOM_IN, ZOOM_OUT, ZOOM_ORIGINAL, ZOOM_SPECIFIC, FORWARD,
-  BACKWARD, ADJUST_BESTFIT, ADJUST_WIDTH, ADJUST_NONE, CONTINUOUS, DELETE_LAST,
-  ADD_MARKER, EVAL_MARKER, EXPAND, COLLAPSE, SELECT, GOTO_DEFAULT, GOTO_LABELS,
-  GOTO_OFFSET, HALF_UP, HALF_DOWN, FULL_UP, FULL_DOWN, NEXT_CHAR, PREVIOUS_CHAR,
-  DELETE_TO_LINE_START, APPEND_FILEPATH, NO_SEARCH };
-
-/* define modes */
-#define ALL        (1 << 0)
-#define FULLSCREEN (1 << 1)
-#define INDEX      (1 << 2)
-#define NORMAL     (1 << 3)
-
-/* typedefs */
-struct CElement
-{
-  char            *value;
-  char            *description;
-  struct CElement *next;
-};
-
-typedef struct CElement CompletionElement;
-
-struct CGroup
-{
-  char              *value;
-  CompletionElement *elements;
-  struct CGroup     *next;
-};
-
-typedef struct CGroup CompletionGroup;
-
-typedef struct
-{
-  CompletionGroup* groups;
-} Completion;
-
-typedef struct
-{
-  char*      command;
-  char*      description;
-  int        command_id;
-  gboolean   is_group;
-  GtkWidget* row;
-} CompletionRow;
-
-typedef struct
-{
-  int   n;
-  void *data;
-} Argument;
-
-typedef struct
-{
-  char* name;
-  int argument;
-} ArgumentName;
-
-typedef struct
-{
-  int mask;
-  int key;
-  void (*function)(Argument*);
-  int mode;
-  Argument argument;
-} Shortcut;
-
-typedef struct
-{
-  char* name;
-  int   mode;
-  char* display;
-} ModeName;
-
-typedef struct
-{
-  char* name;
-  void (*function)(Argument*);
-} ShortcutName;
-
-typedef struct
-{
-  int mask;
-  int key;
-  void (*function)(Argument*);
-  Argument argument;
-} InputbarShortcut;
-
-typedef struct
-{
-  int direction;
-  void (*function)(Argument*);
-  Argument argument;
-} MouseScrollEvent;
-
-typedef struct
-{
-  char* command;
-  char* abbr;
-  gboolean (*function)(int, char**);
-  Completion* (*completion)(char*);
-  char* description;
-} Command;
-
-typedef struct
-{
-  char* regex;
-  void (*function)(char*, Argument*);
-  Argument argument;
-} BufferCommand;
-
-typedef struct
-{
-  char identifier;
-  gboolean (*function)(char*, Argument*);
-  int always;
-  Argument argument;
-} SpecialCommand;
-
-struct SCList
-{
-  Shortcut       element;
-  struct SCList *next;
-};
-
-typedef struct SCList ShortcutList;
-
-typedef struct
-{
-  char* identifier;
-  int   key;
-} GDKKey;
-
-typedef struct
-{
-  PopplerPage *page;
-  int          id;
-  char        *label;
-} Page;
-
-typedef struct
-{
-  char* name;
-  void* variable;
-  char  type;
-  gboolean render;
-  gboolean reinit;
-  char* description;
-} Setting;
-
-typedef struct
-{
-  int id;
-  int page;
-} Marker;
-
-typedef struct
-{
-  char* id;
-  int page;
-} Bookmark;
-
-/* zathura */
-struct
-{
-  struct
-  {
-    GtkWidget         *window;
-    GtkBox            *box;
-    GtkBox            *continuous;
-    GtkScrolledWindow *view;
-    GtkViewport       *viewport;
-    GtkWidget         *statusbar;
-    GtkBox            *statusbar_entries;
-    GtkEntry          *inputbar;
-    GtkWidget         *index;
-    GtkWidget         *information;
-    GtkWidget         *drawing_area;
-    GtkWidget         *document;
-    GdkNativeWindow    embed;
-  } UI;
-
-  struct
-  {
-    GdkColor default_fg;
-    GdkColor default_bg;
-    GdkColor inputbar_fg;
-    GdkColor inputbar_bg;
-    GdkColor statusbar_fg;
-    GdkColor statusbar_bg;
-    GdkColor completion_fg;
-    GdkColor completion_bg;
-    GdkColor completion_g_bg;
-    GdkColor completion_g_fg;
-    GdkColor completion_hl_fg;
-    GdkColor completion_hl_bg;
-    GdkColor notification_e_fg;
-    GdkColor notification_e_bg;
-    GdkColor notification_w_fg;
-    GdkColor notification_w_bg;
-    GdkColor recolor_darkcolor;
-    GdkColor recolor_lightcolor;
-    GdkColor search_highlight;
-    GdkColor select_text;
-    PangoFontDescription *font;
-  } Style;
-
-  struct
-  {
-    GtkLabel *status_text;
-    GtkLabel *status_buffer;
-    GtkLabel *status_state;
-    GString  *buffer;
-    GList    *history;
-    int       mode;
-    int       viewing_mode;
-    gboolean  recolor;
-    gboolean  enable_labelmode;
-    int       goto_mode;
-    int       adjust_mode;
-    gboolean  show_index;
-    gboolean  show_statusbar;
-    gboolean  show_inputbar;
-  } Global;
-
-  struct
-  {
-    ShortcutList  *sclist;
-  } Bindings;
-
-  struct
-  {
-    gdouble x;
-    gdouble y;
-  } SelectPoint;
-
-  struct
-  {
-    char* filename;
-    char* pages;
-    int scroll_percentage;
-  } State;
-
-  struct
-  {
-    Marker* markers;
-    int number_of_markers;
-    int last;
-  } Marker;
-
-  struct
-  {
-    GFileMonitor* monitor;
-    GFile*        file;
-  } FileMonitor;
-
-  struct
-  {
-    GKeyFile *data;
-    char     *file;
-    Bookmark *bookmarks;
-    int       number_of_bookmarks;
-  } Bookmarks;
-
-  struct
-  {
-    PopplerDocument *document;
-    char            *file;
-    char            *password;
-    Page           **pages;
-    int              page_number;
-    int              page_offset;
-    int              number_of_pages;
-    int              scale;
-    int              rotate;
-    cairo_surface_t *surface;
-  } PDF;
-
-  struct
-  {
-    GStaticMutex pdflib_lock;
-    GStaticMutex pdf_obj_lock;
-    GStaticMutex search_lock;
-    GStaticMutex select_lock;
-  } Lock;
-
-  struct
-  {
-    GList* results;
-    int page;
-    gboolean draw;
-    gchar* query;
-  } Search;
-
-  struct
-  {
-    GThread* search_thread;
-    gboolean search_thread_running;
-    GThread* inotify_thread;
-  } Thread;
-
-  struct
-  {
-    guint inputbar_activate;
-    guint inputbar_key_press_event;
-  } Handler;
-
-  struct
-  {
-    gchar* config_dir;
-    gchar* data_dir;
-  } Config;
-
-  struct
-  {
-    gchar* file;
-  } StdinSupport;
-} Zathura;
-
-
-/* function declarations */
-void init_look(void);
-void init_directories(void);
-void init_bookmarks(void);
-void init_keylist(void);
-void init_settings(void);
-void init_zathura(void);
-void add_marker(int);
-void build_index(GtkTreeModel*, GtkTreeIter*, PopplerIndexIter*);
-void change_mode(int);
-void calculate_offset(GtkWidget*, double*, double*);
-void close_file(gboolean);
-void enter_password(void);
-void highlight_result(int, PopplerRectangle*);
-void draw(int);
-void eval_marker(int);
-void notify(int, const char*);
-gboolean open_file(char*, char*);
-gboolean open_stdin(gchar*);
-void open_uri(char*);
-void out_of_memory(void) NORETURN;
-void* safe_realloc(void** ptr, size_t nmemb, size_t size);
-void update_status(void);
-void read_bookmarks_file(void);
-void write_bookmarks_file(void);
-void free_bookmarks(void);
-void read_configuration_file(const char*);
-void read_configuration(void);
-void recalc_rectangle(int, PopplerRectangle*);
-void set_completion_row_color(GtkBox*, int, int);
-void set_page(int);
-void switch_view(GtkWidget*);
-GtkEventBox* create_completion_row(GtkBox*, char*, char*, gboolean);
-gchar* fix_path(const gchar*);
-gchar* path_from_env(const gchar*);
-gchar* get_home_dir(void);
-gboolean is_reserved_bm_name(const char *);
-
-Completion* completion_init(void);
-CompletionGroup* completion_group_create(char*);
-void completion_add_group(Completion*, CompletionGroup*);
-void completion_free(Completion*);
-void completion_group_add_element(CompletionGroup*, char*, char*);
-
-/* thread declaration */
-void* search(void*);
-
-/* shortcut declarations */
-void sc_abort(Argument*);
-void sc_adjust_window(Argument*);
-void sc_change_buffer(Argument*);
-void sc_change_mode(Argument*);
-void sc_focus_inputbar(Argument*);
-void sc_follow(Argument*);
-void sc_navigate(Argument*);
-void sc_recolor(Argument*);
-void sc_reload(Argument*);
-void sc_rotate(Argument*);
-void sc_scroll(Argument*);
-void sc_search(Argument*);
-void sc_switch_goto_mode(Argument*);
-void sc_navigate_index(Argument*);
-void sc_toggle_index(Argument*);
-void sc_toggle_inputbar(Argument*);
-void sc_toggle_fullscreen(Argument*);
-void sc_toggle_statusbar(Argument*);
-void sc_quit(Argument*);
-void sc_zoom(Argument*);
-
-/* inputbar shortcut declarations */
-void isc_abort(Argument*);
-void isc_command_history(Argument*);
-void isc_completion(Argument*);
-void isc_string_manipulation(Argument*);
-
-/* command declarations */
-gboolean cmd_bookmark(int, char**);
-gboolean cmd_open_bookmark(int, char**);
-gboolean cmd_close(int, char**);
-gboolean cmd_correct_offset(int, char**);
-gboolean cmd_delete_bookmark(int, char**);
-gboolean cmd_export(int, char**);
-gboolean cmd_info(int, char**);
-gboolean cmd_map(int, char**);
-gboolean cmd_open(int, char**);
-gboolean cmd_print(int, char**);
-gboolean cmd_rotate(int, char**);
-gboolean cmd_set(int, char**);
-gboolean cmd_quit(int, char**);
-gboolean cmd_save(int, char**);
-gboolean cmd_savef(int, char**);
-
-/* completion commands */
-Completion* cc_bookmark(char*);
-Completion* cc_export(char*);
-Completion* cc_open(char*);
-Completion* cc_print(char*);
-Completion* cc_set(char*);
-
-/* buffer command declarations */
-void bcmd_evalmarker(char*, Argument*);
-void bcmd_goto(char*, Argument*);
-void bcmd_scroll(char*, Argument*);
-void bcmd_setmarker(char*, Argument*);
-void bcmd_zoom(char*, Argument*);
-
-/* special command delcarations */
-gboolean scmd_search(gchar*, Argument*);
-
-/* callback declarations */
-gboolean cb_destroy(GtkWidget*, gpointer);
-gboolean cb_draw(GtkWidget*, GdkEventExpose*, gpointer);
-gboolean cb_index_row_activated(GtkTreeView*, GtkTreePath*, GtkTreeViewColumn*, gpointer);
-gboolean cb_inputbar_kb_pressed(GtkWidget*, GdkEventKey*, gpointer);
-gboolean cb_inputbar_activate(GtkEntry*, gpointer);
-gboolean cb_inputbar_form_activate(GtkEntry*, gpointer);
-gboolean cb_inputbar_password_activate(GtkEntry*, gpointer);
-gboolean cb_view_kb_pressed(GtkWidget*, GdkEventKey*, gpointer);
-gboolean cb_view_resized(GtkWidget*, GtkAllocation*, gpointer);
-gboolean cb_view_button_pressed(GtkWidget*, GdkEventButton*, gpointer);
-gboolean cb_view_button_release(GtkWidget*, GdkEventButton*, gpointer);
-gboolean cb_view_motion_notify(GtkWidget*, GdkEventMotion*, gpointer);
-gboolean cb_view_scrolled(GtkWidget*, GdkEventScroll*, gpointer);
-gboolean cb_watch_file(GFileMonitor*, GFile*, GFile*, GFileMonitorEvent, gpointer);
-
-/* configuration */
-#include "config.h"
-
-/* function implementation */
-void
-init_look(void)
-{
-  /* parse  */
-  gdk_color_parse(default_fgcolor,        &(Zathura.Style.default_fg));
-  gdk_color_parse(default_bgcolor,        &(Zathura.Style.default_bg));
-  gdk_color_parse(inputbar_fgcolor,       &(Zathura.Style.inputbar_fg));
-  gdk_color_parse(inputbar_bgcolor,       &(Zathura.Style.inputbar_bg));
-  gdk_color_parse(statusbar_fgcolor,      &(Zathura.Style.statusbar_fg));
-  gdk_color_parse(statusbar_bgcolor,      &(Zathura.Style.statusbar_bg));
-  gdk_color_parse(completion_fgcolor,     &(Zathura.Style.completion_fg));
-  gdk_color_parse(completion_bgcolor,     &(Zathura.Style.completion_bg));
-  gdk_color_parse(completion_g_fgcolor,   &(Zathura.Style.completion_g_fg));
-  gdk_color_parse(completion_g_fgcolor,   &(Zathura.Style.completion_g_fg));
-  gdk_color_parse(completion_hl_fgcolor,  &(Zathura.Style.completion_hl_fg));
-  gdk_color_parse(completion_hl_bgcolor,  &(Zathura.Style.completion_hl_bg));
-  gdk_color_parse(notification_e_fgcolor, &(Zathura.Style.notification_e_fg));
-  gdk_color_parse(notification_e_bgcolor, &(Zathura.Style.notification_e_bg));
-  gdk_color_parse(notification_w_fgcolor, &(Zathura.Style.notification_w_fg));
-  gdk_color_parse(notification_w_bgcolor, &(Zathura.Style.notification_w_bg));
-  gdk_color_parse(recolor_darkcolor,      &(Zathura.Style.recolor_darkcolor));
-  gdk_color_parse(recolor_lightcolor,     &(Zathura.Style.recolor_lightcolor));
-  gdk_color_parse(search_highlight,       &(Zathura.Style.search_highlight));
-  gdk_color_parse(select_text,            &(Zathura.Style.select_text));
-
-  pango_font_description_free(Zathura.Style.font);
-  Zathura.Style.font = pango_font_description_from_string(font);
-
-  /* window and viewport */
-  gtk_widget_modify_bg(GTK_WIDGET(Zathura.UI.window),   GTK_STATE_NORMAL, &(Zathura.Style.default_bg));
-  gtk_widget_modify_bg(GTK_WIDGET(Zathura.UI.viewport), GTK_STATE_NORMAL, &(Zathura.Style.default_bg));
-
-  /* drawing area */
-  gtk_widget_modify_bg(GTK_WIDGET(Zathura.UI.drawing_area), GTK_STATE_NORMAL, &(Zathura.Style.default_bg));
-
-  /* statusbar */
-  gtk_widget_modify_bg(GTK_WIDGET(Zathura.UI.statusbar), GTK_STATE_NORMAL, &(Zathura.Style.statusbar_bg));
-
-  gtk_widget_modify_fg(GTK_WIDGET(Zathura.Global.status_text),  GTK_STATE_NORMAL, &(Zathura.Style.statusbar_fg));
-  gtk_widget_modify_fg(GTK_WIDGET(Zathura.Global.status_state), GTK_STATE_NORMAL, &(Zathura.Style.statusbar_fg));
-  gtk_widget_modify_fg(GTK_WIDGET(Zathura.Global.status_buffer), GTK_STATE_NORMAL, &(Zathura.Style.statusbar_fg));
-
-  gtk_widget_modify_font(GTK_WIDGET(Zathura.Global.status_text),  Zathura.Style.font);
-  gtk_widget_modify_font(GTK_WIDGET(Zathura.Global.status_state), Zathura.Style.font);
-  gtk_widget_modify_font(GTK_WIDGET(Zathura.Global.status_buffer), Zathura.Style.font);
-
-  /* inputbar */
-  gtk_widget_modify_base(GTK_WIDGET(Zathura.UI.inputbar), GTK_STATE_NORMAL, &(Zathura.Style.inputbar_bg));
-  gtk_widget_modify_text(GTK_WIDGET(Zathura.UI.inputbar), GTK_STATE_NORMAL, &(Zathura.Style.inputbar_fg));
-  gtk_widget_modify_font(GTK_WIDGET(Zathura.UI.inputbar),                     Zathura.Style.font);
-
-  g_object_set(G_OBJECT(Zathura.UI.inputbar), "has-frame", FALSE, NULL);
-
-  /* scrollbars */
-  if(show_scrollbars)
-    gtk_scrolled_window_set_policy(GTK_SCROLLED_WINDOW(Zathura.UI.view), GTK_POLICY_AUTOMATIC, GTK_POLICY_AUTOMATIC);
-  else
-    gtk_scrolled_window_set_policy(GTK_SCROLLED_WINDOW(Zathura.UI.view), GTK_POLICY_NEVER, GTK_POLICY_NEVER);
-
-  /* inputbar */
-  if(Zathura.Global.show_inputbar)
-    gtk_widget_show(GTK_WIDGET(Zathura.UI.inputbar));
-  else
-    gtk_widget_hide(GTK_WIDGET(Zathura.UI.inputbar));
-
-  /* statusbar */
-  if(Zathura.Global.show_statusbar)
-    gtk_widget_show(GTK_WIDGET(Zathura.UI.statusbar));
-  else
-    gtk_widget_hide(GTK_WIDGET(Zathura.UI.statusbar));
-}
-
-gchar*
-fix_path(const gchar* path)
-{
-  if (!path)
-    return NULL;
-
-  if (path[0] == '~')
-  {
-    gchar* home_path = get_home_dir();
-    gchar* res = g_build_filename(home_path, path + 1, NULL);
-    g_free(home_path);
-    return res;
-  }
-  else
-    return g_strdup(path);
-}
-
-gchar* path_from_env(const gchar* var)
-{
-  gchar* env = fix_path(g_getenv(var));
-  if (!env)
-    return NULL;
-
-  gchar* res = g_build_filename(env, "zathura", NULL);
-  g_free(env);
-  return res;
-}
-
-gchar* get_home_dir(void)
-{
-  const gchar* homedir = g_getenv("HOME");
-  return g_strdup(homedir ? homedir : g_get_home_dir());
-}
-
-void
-init_directories(void)
-{
-  /* setup directories */
-  if (!Zathura.Config.config_dir)
-  {
-#ifndef ZATHURA_NO_XDG
-    gchar* env = path_from_env("XDG_CONFIG_HOME");
-    if (env)
-      Zathura.Config.config_dir = env;
-    else
-#endif
-      Zathura.Config.config_dir = fix_path(CONFIG_DIR);
-  }
-  if (!Zathura.Config.data_dir)
-  {
-#ifndef ZATHURA_NO_XDG
-    gchar* env = path_from_env("XDG_DATA_HOME");
-    if (env)
-      Zathura.Config.data_dir = env;
-    else
-#endif
-      Zathura.Config.data_dir = fix_path(DATA_DIR);
-  }
-
-  /* create zathura (config/data) directory */
-  g_mkdir_with_parents(Zathura.Config.config_dir, 0771);
-  g_mkdir_with_parents(Zathura.Config.data_dir,   0771);
-}
-
-void
-init_bookmarks(void)
-{
-  /* init variables */
-  Zathura.Bookmarks.number_of_bookmarks = 0;
-  Zathura.Bookmarks.bookmarks = NULL;
-
-  Zathura.Bookmarks.file = g_build_filename(Zathura.Config.data_dir, BOOKMARK_FILE, NULL);
-  read_bookmarks_file();
-}
-
-gboolean
-is_reserved_bm_name(const char *bm_name)
-{
-  int i;
-
-  for(i = 0; i < BM_MAX; i++)
-    if(strcmp(bm_reserved_names[i], bm_name) == 0)
-      return TRUE;
-
-  return FALSE;
-}
-
-void
-init_keylist(void)
-{
-  ShortcutList* e = NULL;
-  ShortcutList* p = NULL;
-
-  int i;
-  for(i = 0; i < LENGTH(shortcuts); i++)
-  {
-    e = malloc(sizeof(ShortcutList));
-    if(!e)
-      out_of_memory();
-
-    e->element = shortcuts[i];
-    e->next    = NULL;
-
-    if(!Zathura.Bindings.sclist)
-      Zathura.Bindings.sclist = e;
-    if(p)
-      p->next = e;
-
-    p = e;
-  }
-}
-
-void
-init_settings(void)
-{
-  Zathura.State.filename     = g_strdup((char*) default_text);
-  Zathura.Global.adjust_mode = adjust_open;
-
-  gtk_window_set_default_size(GTK_WINDOW(Zathura.UI.window), default_width, default_height);
-}
-
-void
-init_zathura(void)
-{
-  /* init mutexes */
-  g_static_mutex_init(&(Zathura.Lock.pdflib_lock));
-  g_static_mutex_init(&(Zathura.Lock.search_lock));
-  g_static_mutex_init(&(Zathura.Lock.pdf_obj_lock));
-  g_static_mutex_init(&(Zathura.Lock.select_lock));
-
-  /* other */
-  Zathura.Global.mode           = NORMAL;
-  Zathura.Global.viewing_mode   = NORMAL;
-  Zathura.Global.recolor        = 0;
-  Zathura.Global.goto_mode      = GOTO_MODE;
-  Zathura.Global.show_index     = FALSE;
-  Zathura.Global.show_inputbar  = TRUE;
-  Zathura.Global.show_statusbar = TRUE;
-
-  Zathura.State.pages             = g_strdup("");
-  Zathura.State.scroll_percentage = 0;
-
-  Zathura.Marker.markers           = NULL;
-  Zathura.Marker.number_of_markers =  0;
-  Zathura.Marker.last              = -1;
-
-  Zathura.Search.results = NULL;
-  Zathura.Search.page    = 0;
-  Zathura.Search.draw    = FALSE;
-  Zathura.Search.query   = NULL;
-
-  Zathura.FileMonitor.monitor = NULL;
-  Zathura.FileMonitor.file    = NULL;
-
-  Zathura.StdinSupport.file   = NULL;
-
-  /* window */
-  if(Zathura.UI.embed)
-    Zathura.UI.window = gtk_plug_new(Zathura.UI.embed);
-  else
-    Zathura.UI.window = gtk_window_new(GTK_WINDOW_TOPLEVEL);
-
-  /* UI */
-  Zathura.UI.box               = GTK_BOX(gtk_vbox_new(FALSE, 0));
-  Zathura.UI.continuous        = GTK_BOX(gtk_vbox_new(FALSE, 0));
-  Zathura.UI.view              = GTK_SCROLLED_WINDOW(gtk_scrolled_window_new(NULL, NULL));
-  Zathura.UI.viewport          = GTK_VIEWPORT(gtk_viewport_new(NULL, NULL));
-  Zathura.UI.drawing_area      = gtk_drawing_area_new();
-  Zathura.UI.statusbar         = gtk_event_box_new();
-  Zathura.UI.statusbar_entries = GTK_BOX(gtk_hbox_new(FALSE, 0));
-  Zathura.UI.inputbar          = GTK_ENTRY(gtk_entry_new());
-  Zathura.UI.document            = gtk_event_box_new();
-
-  /* window */
-  gtk_window_set_title(GTK_WINDOW(Zathura.UI.window), "zathura");
-  GdkGeometry hints = { 1, 1 };
-  gtk_window_set_geometry_hints(GTK_WINDOW(Zathura.UI.window), NULL, &hints, GDK_HINT_MIN_SIZE);
-  g_signal_connect(G_OBJECT(Zathura.UI.window), "destroy", G_CALLBACK(cb_destroy), NULL);
-
-  /* box */
-  gtk_box_set_spacing(Zathura.UI.box, 0);
-  gtk_container_add(GTK_CONTAINER(Zathura.UI.window), GTK_WIDGET(Zathura.UI.box));
-
-  /* continuous */
-  gtk_box_set_spacing(Zathura.UI.continuous, 5);
-
-  /* events */
-  gtk_container_add(GTK_CONTAINER(Zathura.UI.document), GTK_WIDGET(Zathura.UI.drawing_area));
-  gtk_widget_add_events(GTK_WIDGET(Zathura.UI.document), GDK_POINTER_MOTION_MASK | GDK_POINTER_MOTION_HINT_MASK |
-      GDK_BUTTON_PRESS_MASK | GDK_BUTTON_RELEASE_MASK);
-
-  g_signal_connect(G_OBJECT(Zathura.UI.document), "button-press-event",   G_CALLBACK(cb_view_button_pressed), NULL);
-  g_signal_connect(G_OBJECT(Zathura.UI.document), "button-release-event", G_CALLBACK(cb_view_button_release), NULL);
-  g_signal_connect(G_OBJECT(Zathura.UI.document), "motion-notify-event",  G_CALLBACK(cb_view_motion_notify),  NULL);
-  gtk_widget_show(Zathura.UI.document);
-
-  /* view */
-  g_signal_connect(G_OBJECT(Zathura.UI.view), "key-press-event",      G_CALLBACK(cb_view_kb_pressed),     NULL);
-  g_signal_connect(G_OBJECT(Zathura.UI.view), "size-allocate",        G_CALLBACK(cb_view_resized),        NULL);
-  g_signal_connect(G_OBJECT(Zathura.UI.view), "scroll-event",         G_CALLBACK(cb_view_scrolled),       NULL);
-  gtk_container_add(GTK_CONTAINER(Zathura.UI.view), GTK_WIDGET(Zathura.UI.viewport));
-  gtk_viewport_set_shadow_type(Zathura.UI.viewport, GTK_SHADOW_NONE);
-
-  /* drawing area */
-  gtk_widget_show(Zathura.UI.drawing_area);
-  g_signal_connect(G_OBJECT(Zathura.UI.drawing_area), "expose-event", G_CALLBACK(cb_draw), NULL);
-
-  /* statusbar */
-  Zathura.Global.status_text   = GTK_LABEL(gtk_label_new(NULL));
-  Zathura.Global.status_state  = GTK_LABEL(gtk_label_new(NULL));
-  Zathura.Global.status_buffer = GTK_LABEL(gtk_label_new(NULL));
-
-  gtk_misc_set_alignment(GTK_MISC(Zathura.Global.status_text),  0.0, 0.0);
-  gtk_misc_set_alignment(GTK_MISC(Zathura.Global.status_state), 1.0, 0.0);
-  gtk_misc_set_alignment(GTK_MISC(Zathura.Global.status_buffer), 1.0, 0.0);
-
-  gtk_misc_set_padding(GTK_MISC(Zathura.Global.status_text),  2.0, 4.0);
-  gtk_misc_set_padding(GTK_MISC(Zathura.Global.status_state), 2.0, 4.0);
-  gtk_misc_set_padding(GTK_MISC(Zathura.Global.status_buffer), 2.0, 4.0);
-
-  gtk_label_set_use_markup(Zathura.Global.status_text,  TRUE);
-  gtk_label_set_use_markup(Zathura.Global.status_state, TRUE);
-  gtk_label_set_use_markup(Zathura.Global.status_buffer, TRUE);
-
-  gtk_box_pack_start(Zathura.UI.statusbar_entries, GTK_WIDGET(Zathura.Global.status_text),  TRUE,  TRUE,  2);
-  gtk_box_pack_start(Zathura.UI.statusbar_entries, GTK_WIDGET(Zathura.Global.status_buffer), FALSE, FALSE, 2);
-  gtk_box_pack_start(Zathura.UI.statusbar_entries, GTK_WIDGET(Zathura.Global.status_state), FALSE, FALSE, 2);
-
-  gtk_container_add(GTK_CONTAINER(Zathura.UI.statusbar), GTK_WIDGET(Zathura.UI.statusbar_entries));
-
-  /* inputbar */
-  gtk_entry_set_inner_border(Zathura.UI.inputbar, NULL);
-  gtk_entry_set_has_frame(   Zathura.UI.inputbar, FALSE);
-  gtk_editable_set_editable( GTK_EDITABLE(Zathura.UI.inputbar), TRUE);
-
-  Zathura.Handler.inputbar_key_press_event =
-    g_signal_connect(G_OBJECT(Zathura.UI.inputbar), "key-press-event",   G_CALLBACK(cb_inputbar_kb_pressed), NULL);
-  Zathura.Handler.inputbar_activate =
-    g_signal_connect(G_OBJECT(Zathura.UI.inputbar), "activate",          G_CALLBACK(cb_inputbar_activate),   NULL);
-
-  /* packing */
-  gtk_box_pack_start(Zathura.UI.box, GTK_WIDGET(Zathura.UI.view),      TRUE,  TRUE,  0);
-  gtk_box_pack_start(Zathura.UI.box, GTK_WIDGET(Zathura.UI.statusbar), FALSE, FALSE, 0);
-  gtk_box_pack_end(  Zathura.UI.box, GTK_WIDGET(Zathura.UI.inputbar),  FALSE, FALSE, 0);
-}
-
-void
-add_marker(int id)
-{
-  if( (id < 0x30) || (id > 0x7A))
-    return;
-
-  /* current information */
-  int page_number = Zathura.PDF.page_number;
-
-  /* search if entry already exists */
-  int i;
-  for(i = 0; i < Zathura.Marker.number_of_markers; i++)
-  {
-    if(Zathura.Marker.markers[i].id == id)
-    {
-      Zathura.Marker.markers[i].page = page_number;
-      Zathura.Marker.last            = page_number;
-      return;
-    }
-  }
-
-  /* add new marker */
-  int marker_index = Zathura.Marker.number_of_markers++;
-  Zathura.Marker.markers = safe_realloc((void**)&Zathura.Marker.markers,
-      Zathura.Marker.number_of_markers, sizeof(Marker));
-  if(!Zathura.Marker.markers)
-    out_of_memory();
-
-  Zathura.Marker.markers[marker_index].id   = id;
-  Zathura.Marker.markers[marker_index].page = page_number;
-  Zathura.Marker.last                       = page_number;
-}
-
-void
-build_index(GtkTreeModel* model, GtkTreeIter* parent, PopplerIndexIter* index_iter)
-{
-  do
-  {
-    GtkTreeIter       tree_iter;
-    PopplerIndexIter *child;
-    PopplerAction    *action;
-    gchar            *markup;
-
-    action = poppler_index_iter_get_action(index_iter);
-    if(!action)
-      continue;
-
-    markup = g_markup_escape_text (action->any.title, -1);
-
-    gtk_tree_store_append(GTK_TREE_STORE(model), &tree_iter, parent);
-    gtk_tree_store_set(GTK_TREE_STORE(model), &tree_iter, 0, markup, 1, action, -1);
-    g_object_weak_ref(G_OBJECT(model), (GWeakNotify) poppler_action_free, action);
-    g_free(markup);
-
-    child = poppler_index_iter_get_child(index_iter);
-    if(child)
-      build_index(model, &tree_iter, child);
-    poppler_index_iter_free(child);
-  } while(poppler_index_iter_next(index_iter));
-}
-
-void
-draw(int page_id)
-{
-  if(!Zathura.PDF.document || page_id < 0 || page_id >= Zathura.PDF.number_of_pages)
-    return;
-
-  double page_width, page_height;
-  double width, height;
-
-  double scale = ((double) Zathura.PDF.scale / 100.0);
-
-  int rotate = Zathura.PDF.rotate;
-
-  Page *current_page = Zathura.PDF.pages[page_id];
-
-  if(Zathura.PDF.surface)
-    cairo_surface_destroy(Zathura.PDF.surface);
-  Zathura.PDF.surface = NULL;
-
-  g_static_mutex_lock(&(Zathura.Lock.pdflib_lock));
-  poppler_page_get_size(current_page->page, &page_width, &page_height);
-  g_static_mutex_unlock(&(Zathura.Lock.pdflib_lock));
-
-  if(rotate == 0 || rotate == 180)
-  {
-    width  = page_width  * scale;
-    height = page_height * scale;
-  }
-  else
-  {
-    width  = page_height * scale;
-    height = page_width  * scale;
-  }
-
-  cairo_t *cairo;
-  Zathura.PDF.surface = cairo_image_surface_create(CAIRO_FORMAT_RGB24, width, height);
-  cairo = cairo_create(Zathura.PDF.surface);
-
-  cairo_save(cairo);
-  cairo_set_source_rgb(cairo, 1, 1, 1);
-  cairo_rectangle(cairo, 0, 0, width, height);
-  cairo_fill(cairo);
-  cairo_restore(cairo);
-  cairo_save(cairo);
-
-  switch(rotate)
-  {
-    case 90:
-      cairo_translate(cairo, width, 0);
-      break;
-    case 180:
-      cairo_translate(cairo, width, height);
-      break;
-    case 270:
-      cairo_translate(cairo, 0, height);
-      break;
-    default:
-      cairo_translate(cairo, 0, 0);
-  }
-
-  if(scale != 1.0)
-    cairo_scale(cairo, scale, scale);
-
-  if(rotate != 0)
-    cairo_rotate(cairo, rotate * G_PI / 180.0);
-
-  g_static_mutex_lock(&(Zathura.Lock.pdflib_lock));
-  poppler_page_render(current_page->page, cairo);
-  g_static_mutex_unlock(&(Zathura.Lock.pdflib_lock));
-
-  cairo_restore(cairo);
-  cairo_destroy(cairo);
-
-  if(Zathura.Global.recolor)
-  {
-    unsigned char* image = cairo_image_surface_get_data(Zathura.PDF.surface);
-    int x, y;
-
-    int width     = cairo_image_surface_get_width(Zathura.PDF.surface);
-    int height    = cairo_image_surface_get_height(Zathura.PDF.surface);
-    int rowstride = cairo_image_surface_get_stride(Zathura.PDF.surface);
-
-    /* recolor code based on qimageblitz library flatten() function
-    (http://sourceforge.net/projects/qimageblitz/) */
-
-    int r1 = Zathura.Style.recolor_darkcolor.red    / 257;
-    int g1 = Zathura.Style.recolor_darkcolor.green  / 257;
-    int b1 = Zathura.Style.recolor_darkcolor.blue   / 257;
-    int r2 = Zathura.Style.recolor_lightcolor.red   / 257;
-    int g2 = Zathura.Style.recolor_lightcolor.green / 257;
-    int b2 = Zathura.Style.recolor_lightcolor.blue  / 257;
-
-    int min = 0x00;
-    int max = 0xFF;
-    int mean;
-
-    float sr = ((float) r2 - r1) / (max - min);
-    float sg = ((float) g2 - g1) / (max - min);
-    float sb = ((float) b2 - b1) / (max - min);
-
-    for (y = 0; y < height; y++)
-    {
-      unsigned char* data = image + y * rowstride;
-
-      for (x = 0; x < width; x++)
-      {
-        mean = (data[0] + data[1] + data[2]) / 3;
-        data[2] = sr * (mean - min) + r1 + 0.5;
-        data[1] = sg * (mean - min) + g1 + 0.5;
-        data[0] = sb * (mean - min) + b1 + 0.5;
-        data += 4;
-      }
-    }
-  }
-
-  gtk_widget_set_size_request(Zathura.UI.drawing_area, width, height);
-  gtk_widget_queue_draw(Zathura.UI.drawing_area);
-}
-
-void
-change_mode(int mode)
-{
-  char* mode_text = 0;
-  for(unsigned int i = 0; i != LENGTH(mode_names); ++i)
-    if(mode_names[i].mode == mode)
-    {
-      mode_text = mode_names[i].display;
-      break;
-    }
-
-  if(!mode_text)
-  {
-    switch(mode)
-    {
-      case ADD_MARKER:
-        mode_text = "";
-        break;
-      case EVAL_MARKER:
-        mode_text = "";
-        break;
-      default:
-        mode_text = "";
-        mode      = NORMAL;
-        break;
-    }
-  }
-
-  Zathura.Global.mode = mode;
-  notify(DEFAULT, mode_text);
-}
-
-void
-calculate_offset(GtkWidget* widget, double* offset_x, double* offset_y)
-{
-  double page_width, page_height, width, height;
-  double scale = ((double) Zathura.PDF.scale / 100.0);
-
-  g_static_mutex_lock(&(Zathura.Lock.pdflib_lock));
-  poppler_page_get_size(Zathura.PDF.pages[Zathura.PDF.page_number]->page, &page_width, &page_height);
-  g_static_mutex_unlock(&(Zathura.Lock.pdflib_lock));
-
-  if(Zathura.PDF.rotate == 0 || Zathura.PDF.rotate == 180)
-  {
-    width  = page_width  * scale;
-    height = page_height * scale;
-  }
-  else
-  {
-    width  = page_height * scale;
-    height = page_width  * scale;
-  }
-
-  int window_x, window_y;
-  gdk_drawable_get_size(widget->window, &window_x, &window_y);
-
-  if (window_x > width)
-    *offset_x = (window_x - width) / 2;
-  else
-    *offset_x = 0;
-
-  if (window_y > height)
-    *offset_y = (window_y - height) / 2;
-  else
-    *offset_y = 0;
-}
-
-void
-close_file(gboolean keep_monitor)
-{
-  if(!Zathura.PDF.document)
-    return;
-
-  /* clean up pages */
-  int i;
-  for(i = 0; i < Zathura.PDF.number_of_pages; i++)
-  {
-    Page* current_page = Zathura.PDF.pages[i];
-    g_object_unref(current_page->page);
-    if(current_page->label)
-      g_free(current_page->label);
-    free(current_page);
-  }
-
-  /* save bookmarks */
-  if(Zathura.Bookmarks.data)
-  {
-    read_bookmarks_file();
-
-    if(save_position)
-    {
-      /* set current page */
-      g_key_file_set_integer(Zathura.Bookmarks.data, Zathura.PDF.file,
-          bm_reserved_names[BM_PAGE_ENTRY], Zathura.PDF.page_number);
-
-      /* set page offset */
-      g_key_file_set_integer(Zathura.Bookmarks.data, Zathura.PDF.file,
-          bm_reserved_names[BM_PAGE_OFFSET], Zathura.PDF.page_offset);
-    }
-
-    if (save_zoom_level)
-    {
-      /* set zoom level */
-      g_key_file_set_integer(Zathura.Bookmarks.data, Zathura.PDF.file,
-          bm_reserved_names[BM_PAGE_SCALE], Zathura.PDF.scale);
-    }
-
-    write_bookmarks_file();
-    free_bookmarks();
-  }
-
-  /* inotify */
-  if(!keep_monitor)
-  {
-    g_object_unref(Zathura.FileMonitor.monitor);
-    Zathura.FileMonitor.monitor = NULL;
-
-    if(Zathura.FileMonitor.file)
-    {
-      g_object_unref(Zathura.FileMonitor.file);
-      Zathura.FileMonitor.file = NULL;
-    }
-  }
-
-  /* reset values */
-  g_free(Zathura.PDF.pages);
-  g_object_unref(Zathura.PDF.document);
-  g_free(Zathura.State.pages);
-  gtk_window_set_title(GTK_WINDOW(Zathura.UI.window), "zathura");
-
-  Zathura.State.pages         = g_strdup("");
-  g_free(Zathura.State.filename);
-  Zathura.State.filename      = g_strdup((char*) default_text);
-
-  g_static_mutex_lock(&(Zathura.Lock.pdf_obj_lock));
-  Zathura.PDF.document        = NULL;
-
-  if(!keep_monitor)
-  {
-    g_free(Zathura.PDF.file);
-    g_free(Zathura.PDF.password);
-    Zathura.PDF.file            = NULL;
-    Zathura.PDF.password        = NULL;
-    Zathura.PDF.page_number     = 0;
-    Zathura.PDF.scale           = 0;
-    Zathura.PDF.rotate          = 0;
-  }
-  Zathura.PDF.number_of_pages = 0;
-  Zathura.PDF.page_offset     = 0;
-  g_static_mutex_unlock(&(Zathura.Lock.pdf_obj_lock));
-
-  /* destroy index */
-  if(Zathura.UI.index)
-  {
-    gtk_widget_destroy(Zathura.UI.index);
-    Zathura.UI.index = NULL;
-  }
-
-  /* destroy information */
-  if(Zathura.UI.information)
-  {
-    gtk_widget_destroy(Zathura.UI.information);
-    Zathura.UI.information = NULL;
-  }
-
-  /* free markers */
-  if(Zathura.Marker.markers)
-    free(Zathura.Marker.markers);
-  Zathura.Marker.number_of_markers =  0;
-  Zathura.Marker.last              = -1;
-
-  update_status();
-}
-
-void
-enter_password(void)
-{
-  /* replace default inputbar handler */
-  g_signal_handler_disconnect((gpointer) Zathura.UI.inputbar, Zathura.Handler.inputbar_activate);
-  Zathura.Handler.inputbar_activate = g_signal_connect(G_OBJECT(Zathura.UI.inputbar), "activate", G_CALLBACK(cb_inputbar_password_activate), NULL);
-
-  Argument argument;
-  argument.data = "Enter password: ";
-  sc_focus_inputbar(&argument);
-}
-
-void
-eval_marker(int id)
-{
-  /* go to last marker */
-  if(id == 0x27)
-  {
-    int current_page = Zathura.PDF.page_number;
-    set_page(Zathura.Marker.last);
-    Zathura.Marker.last = current_page;
-    return;
-  }
-
-  /* search markers */
-  int i;
-  for(i = 0; i < Zathura.Marker.number_of_markers; i++)
-  {
-    if(Zathura.Marker.markers[i].id == id)
-    {
-      set_page(Zathura.Marker.markers[i].page);
-      return;
-    }
-  }
-}
-
-void
-highlight_result(int page_id, PopplerRectangle* rectangle)
-{
-  PopplerRectangle* trect = poppler_rectangle_copy(rectangle);
-  cairo_t *cairo = cairo_create(Zathura.PDF.surface);
-  cairo_set_source_rgba(cairo, Zathura.Style.search_highlight.red, Zathura.Style.search_highlight.green,
-      Zathura.Style.search_highlight.blue, transparency);
-
-  recalc_rectangle(page_id, trect);
-  cairo_rectangle(cairo, trect->x1, trect->y1, (trect->x2 - trect->x1), (trect->y2 - trect->y1));
-  poppler_rectangle_free(trect);
-  cairo_fill(cairo);
-  cairo_destroy(cairo);
-}
-
-void
-notify(int level, const char* message)
-{
-  switch(level)
-  {
-    case ERROR:
-      gtk_widget_modify_base(GTK_WIDGET(Zathura.UI.inputbar), GTK_STATE_NORMAL, &(Zathura.Style.notification_e_bg));
-      gtk_widget_modify_text(GTK_WIDGET(Zathura.UI.inputbar), GTK_STATE_NORMAL, &(Zathura.Style.notification_e_fg));
-      break;
-    case WARNING:
-      gtk_widget_modify_base(GTK_WIDGET(Zathura.UI.inputbar), GTK_STATE_NORMAL, &(Zathura.Style.notification_w_bg));
-      gtk_widget_modify_text(GTK_WIDGET(Zathura.UI.inputbar), GTK_STATE_NORMAL, &(Zathura.Style.notification_w_fg));
-      break;
-    default:
-      gtk_widget_modify_base(GTK_WIDGET(Zathura.UI.inputbar), GTK_STATE_NORMAL, &(Zathura.Style.inputbar_bg));
-      gtk_widget_modify_text(GTK_WIDGET(Zathura.UI.inputbar), GTK_STATE_NORMAL, &(Zathura.Style.inputbar_fg));
-      break;
-  }
-
-  if(message)
-    gtk_entry_set_text(Zathura.UI.inputbar, message);
-}
-
-gboolean
-open_file(char* path, char* password)
-{
-  g_static_mutex_lock(&(Zathura.Lock.pdf_obj_lock));
-
-  /* specify path max */
-  size_t pm;
-#ifdef PATH_MAX
-  pm = PATH_MAX;
-#else
-  pm = pathconf(path,_PC_PATH_MAX);
-  if(pm <= 0)
-    pm = 4096;
-#endif
-
-  char* rpath = NULL;
-  if(path[0] == '~')
-  {
-    gchar* home_path = get_home_dir();
-    rpath = g_build_filename(home_path, path + 1, NULL);
-    g_free(home_path);
-  }
-  else
-    rpath = g_strdup(path);
-
-  /* get filename */
-  char* file = (char*) g_malloc0(sizeof(char) * pm);
-  if (!file)
-    out_of_memory();
-
-  if(!realpath(rpath, file))
-  {
-    notify(ERROR, "File does not exist");
-    g_free(file);
-    g_free(rpath);
-    g_static_mutex_unlock(&(Zathura.Lock.pdf_obj_lock));
-    return FALSE;
-  }
-  g_free(rpath);
-
-  /* check if file exists */
-  if(!g_file_test(file, G_FILE_TEST_IS_REGULAR))
-  {
-    notify(ERROR, "File does not exist");
-    g_free(file);
-    g_static_mutex_unlock(&(Zathura.Lock.pdf_obj_lock));
-    return FALSE;
-  }
-
-  /* close old file */
-  g_static_mutex_unlock(&(Zathura.Lock.pdf_obj_lock));
-  close_file(FALSE);
-  g_static_mutex_lock(&(Zathura.Lock.pdf_obj_lock));
-
-  /* format path */
-  GError* error = NULL;
-  char* file_uri = g_filename_to_uri(file, NULL, &error);
-  if (!file_uri)
-  {
-    if(file)
-      g_free(file);
-    char* message = g_strdup_printf("Can not open file: %s", error->message);
-    notify(ERROR, message);
-    g_free(message);
-    g_error_free(error);
-    g_static_mutex_unlock(&(Zathura.Lock.pdf_obj_lock));
-    return FALSE;
-  }
-
-  /* open file */
-  g_static_mutex_lock(&(Zathura.Lock.pdflib_lock));
-  Zathura.PDF.document = poppler_document_new_from_file(file_uri, password, &error);
-  g_static_mutex_unlock(&(Zathura.Lock.pdflib_lock));
-
-  if(!Zathura.PDF.document)
-  {
-    if(error->code == 1)
-    {
-      g_free(file_uri);
-      g_error_free(error);
-      Zathura.PDF.file = file;
-      g_static_mutex_unlock(&(Zathura.Lock.pdf_obj_lock));
-      enter_password();
-      return FALSE;
-    }
-    else
-    {
-      char* message = g_strdup_printf("Can not open file: %s", error->message);
-      notify(ERROR, message);
-      g_free(file_uri);
-      g_free(message);
-      g_error_free(error);
-      g_static_mutex_unlock(&(Zathura.Lock.pdf_obj_lock));
-      return FALSE;
-    }
-  }
-
-  /* save password */
-  g_free(Zathura.PDF.password);
-  Zathura.PDF.password = password ? g_strdup(password) : NULL;
-
-  /* inotify */
-  if(!Zathura.FileMonitor.monitor)
-  {
-    GFile* file = g_file_new_for_uri(file_uri);
-
-    if(file)
-    {
-      Zathura.FileMonitor.monitor = g_file_monitor_file(file, G_FILE_MONITOR_NONE, NULL, NULL);
-      if(Zathura.FileMonitor.monitor)
-        g_signal_connect(G_OBJECT(Zathura.FileMonitor.monitor), "changed", G_CALLBACK(cb_watch_file), NULL);
-      Zathura.FileMonitor.file = file;
-    }
-  }
-
-  g_free(file_uri);
-
-  g_static_mutex_lock(&(Zathura.Lock.pdflib_lock));
-  Zathura.PDF.number_of_pages = poppler_document_get_n_pages(Zathura.PDF.document);
-  g_static_mutex_unlock(&(Zathura.Lock.pdflib_lock));
-  g_free(Zathura.PDF.file);
-  Zathura.PDF.file            = file;
-  Zathura.PDF.scale           = 100;
-  Zathura.PDF.rotate          = 0;
-  if(Zathura.State.filename)
-    g_free(Zathura.State.filename);
-  Zathura.State.filename      = g_markup_escape_text(file, -1);
-  Zathura.PDF.pages           = g_malloc(Zathura.PDF.number_of_pages * sizeof(Page*));
-
-  if(!Zathura.PDF.pages)
-    out_of_memory();
-
-  /* get pages and check label mode */
-  g_static_mutex_lock(&(Zathura.Lock.pdflib_lock));
-  Zathura.Global.enable_labelmode = FALSE;
-
-  int i;
-  for(i = 0; i < Zathura.PDF.number_of_pages; i++)
-  {
-    Zathura.PDF.pages[i] = malloc(sizeof(Page));
-    if(!Zathura.PDF.pages[i])
-      out_of_memory();
-
-    Zathura.PDF.pages[i]->id = i + 1;
-    Zathura.PDF.pages[i]->page = poppler_document_get_page(Zathura.PDF.document, i);
-    g_object_get(G_OBJECT(Zathura.PDF.pages[i]->page), "label", &(Zathura.PDF.pages[i]->label), NULL);
-
-    /* check if it is necessary to use the label mode */
-    int label_int = atoi(Zathura.PDF.pages[i]->label);
-    if(label_int == 0 || label_int != (i+1))
-      Zathura.Global.enable_labelmode = TRUE;
-  }
-  g_static_mutex_unlock(&(Zathura.Lock.pdflib_lock));
-
-  /* set correct goto mode */
-  if(!Zathura.Global.enable_labelmode && GOTO_MODE == GOTO_LABELS)
-    Zathura.Global.goto_mode = GOTO_DEFAULT;
-
-  /* start page */
-  int start_page          = 0;
-  Zathura.PDF.page_offset = 0;
-
-  /* bookmarks */
-  if(Zathura.Bookmarks.data && g_key_file_has_group(Zathura.Bookmarks.data, file))
-  {
-    /* get last opened page */
-    if(save_position && g_key_file_has_key(Zathura.Bookmarks.data, file,
-        bm_reserved_names[BM_PAGE_ENTRY], NULL))
-      start_page = g_key_file_get_integer(Zathura.Bookmarks.data, file,
-          bm_reserved_names[BM_PAGE_ENTRY], NULL);
-
-    /* get page offset */
-    if(save_position && g_key_file_has_key(Zathura.Bookmarks.data, file,
-        bm_reserved_names[BM_PAGE_OFFSET], NULL))
-      Zathura.PDF.page_offset = g_key_file_get_integer(Zathura.Bookmarks.data, file,
-          bm_reserved_names[BM_PAGE_OFFSET], NULL);
-    if((Zathura.PDF.page_offset != 0) && (Zathura.PDF.page_offset != GOTO_OFFSET))
-      Zathura.PDF.page_offset = GOTO_OFFSET;
-
-    /* get zoom level */
-    if (save_zoom_level && g_key_file_has_key(Zathura.Bookmarks.data, file,
-        bm_reserved_names[BM_PAGE_SCALE], NULL))
-    {
-      Zathura.PDF.scale = g_key_file_get_integer(Zathura.Bookmarks.data, file,
-          bm_reserved_names[BM_PAGE_SCALE], NULL);
-      Zathura.Global.adjust_mode = ADJUST_NONE;
-    }
-    if (Zathura.PDF.scale > zoom_max)
-      Zathura.PDF.scale = zoom_max;
-    if (Zathura.PDF.scale < zoom_min)
-      Zathura.PDF.scale = zoom_min;
-
-    /* open and read bookmark file */
-    gsize i              = 0;
-    gsize number_of_keys = 0;
-    char** keys          = g_key_file_get_keys(Zathura.Bookmarks.data, file, &number_of_keys, NULL);
-
-    for(i = 0; i < number_of_keys; i++)
-    {
-      if(!is_reserved_bm_name(keys[i]))
-      {
-        Zathura.Bookmarks.bookmarks = safe_realloc((void**)&Zathura.Bookmarks.bookmarks,
-            Zathura.Bookmarks.number_of_bookmarks + 1, sizeof(Bookmark));
-        if(!Zathura.Bookmarks.bookmarks)
-          out_of_memory();
-
-        Zathura.Bookmarks.bookmarks[Zathura.Bookmarks.number_of_bookmarks].id   = g_strdup(keys[i]);
-        Zathura.Bookmarks.bookmarks[Zathura.Bookmarks.number_of_bookmarks].page =
-          g_key_file_get_integer(Zathura.Bookmarks.data, file, keys[i], NULL);
-
-        Zathura.Bookmarks.number_of_bookmarks++;
-      }
-    }
-
-    g_strfreev(keys);
-  }
-
-  /* set window title */
-  gtk_window_set_title(GTK_WINDOW(Zathura.UI.window), basename(file));
-
-  /* show document */
-  set_page(start_page);
-  update_status();
-
-  g_static_mutex_unlock(&(Zathura.Lock.pdf_obj_lock));
-  isc_abort(NULL);
-  return TRUE;
-}
-
-gboolean
-open_stdin(gchar* password)
-{
-  GError* error = NULL;
-  gchar* file = NULL;
-  gint handle = g_file_open_tmp("zathura.stdin.XXXXXX.pdf", &file, &error);
-  if (handle == -1)
-  {
-    gchar* message = g_strdup_printf("Can not create temporary file: %s", error->message);
-    notify(ERROR, message);
-    g_free(message);
-    g_error_free(error);
-    return FALSE;
-  }
-
-  // read from stdin and dump to temporary file
-  int stdinfno = fileno(stdin);
-  if (stdinfno == -1)
-  {
-    gchar* message = g_strdup_printf("Can not read from stdin.");
-    notify(ERROR, message);
-    g_free(message);
-    close(handle);
-    g_unlink(file);
-    g_free(file);
-    return FALSE;
-
-  }
-
-  char buffer[BUFSIZ];
-  ssize_t count = 0;
-  while ((count = read(stdinfno, buffer, BUFSIZ)) > 0)
-  {
-    if (write(handle, buffer, count) != count)
-    {
-      gchar* message = g_strdup_printf("Can not write to temporary file: %s", file);
-      notify(ERROR, message);
-      g_free(message);
-      close(handle);
-      g_unlink(file);
-      g_free(file);
-      return FALSE;
-    }
-  }
-  close(handle);
-
-  if (count != 0)
-  {
-    gchar* message = g_strdup_printf("Can not read from stdin.");
-    notify(ERROR, message);
-    g_free(message);
-    g_unlink(file);
-    g_free(file);
-    return FALSE;
-  }
-
-  /* update data */
-  if (Zathura.StdinSupport.file)
-    g_unlink(Zathura.StdinSupport.file);
-  g_free(Zathura.StdinSupport.file);
-  Zathura.StdinSupport.file = file;
-
-  return open_file(Zathura.StdinSupport.file, password);
-}
-
-void open_uri(char* uri)
-{
-  char* escaped_uri = g_shell_quote(uri);
-  char* uri_cmd = g_strdup_printf(uri_command, escaped_uri);
-  system(uri_cmd);
-  g_free(uri_cmd);
-  g_free(escaped_uri);
-}
-
-void out_of_memory(void)
-{
-  printf("error: out of memory\n");
-  exit(-1);
-}
-
-void*
-safe_realloc(void** ptr, size_t nmemb, size_t size)
-{
-  static const size_t limit = ~((size_t)0u);
-  void* tmp = NULL;
-
-  /* Check for overflow. */
-  if(nmemb > limit / size)
-    goto failure;
-
-  tmp = realloc(*ptr, nmemb * size);
-  /* Check for out of memory. */
-  if(!tmp)
-    goto failure;
-
-  *ptr = tmp;
-  return *ptr;
-
-/* Error handling. */
-failure:
-  free(*ptr);
-  *ptr = NULL;
-  return NULL;
-}
-
-void
-update_status(void)
-{
-  /* update text */
-  gtk_label_set_markup((GtkLabel*) Zathura.Global.status_text, Zathura.State.filename);
-
-  /* update pages */
-  if( Zathura.PDF.document && Zathura.PDF.pages )
-  {
-    int page = Zathura.PDF.page_number;
-    g_free(Zathura.State.pages);
-
-    Zathura.State.pages = g_strdup_printf("[%i/%i]", page + 1, Zathura.PDF.number_of_pages);
-  }
-
-  /* update state */
-  char* zoom_level  = (Zathura.PDF.scale != 0) ? g_strdup_printf("%d%%", Zathura.PDF.scale) : g_strdup("");
-  char* goto_mode   = (Zathura.Global.goto_mode == GOTO_LABELS) ? "L" :
-    (Zathura.Global.goto_mode == GOTO_OFFSET) ? "O" : "D";
-  char* status_text = g_strdup_printf("%s [%s] %s (%d%%)", zoom_level, goto_mode, Zathura.State.pages, Zathura.State.scroll_percentage);
-  gtk_label_set_markup((GtkLabel*) Zathura.Global.status_state, status_text);
-  g_free(status_text);
-  g_free(zoom_level);
-}
-
-void
-read_bookmarks_file(void)
-{
-  /* free it at first */
-  if (Zathura.Bookmarks.data)
-    g_key_file_free(Zathura.Bookmarks.data);
-
-  /* create or open existing bookmark file */
-  Zathura.Bookmarks.data = g_key_file_new();
-  if(!g_file_test(Zathura.Bookmarks.file, G_FILE_TEST_IS_REGULAR))
-  {
-    /* file does not exist */
-    g_file_set_contents(Zathura.Bookmarks.file, "# Zathura bookmarks\n", -1, NULL);
-  }
-
-  GError* error = NULL;
-  if(!g_key_file_load_from_file(Zathura.Bookmarks.data, Zathura.Bookmarks.file,
-        G_KEY_FILE_KEEP_COMMENTS | G_KEY_FILE_KEEP_TRANSLATIONS, &error))
-  {
-    gchar* message = g_strdup_printf("Could not load bookmark file: %s", error->message);
-    notify(ERROR, message);
-    g_free(message);
-  }
-}
-
-void
-write_bookmarks_file(void)
-{
-  if (!Zathura.Bookmarks.data)
-    /* nothing to do */
-    return;
-
-  /* save bookmarks */
-  for(int i = 0; i < Zathura.Bookmarks.number_of_bookmarks; i++)
-  {
-    g_key_file_set_integer(Zathura.Bookmarks.data, Zathura.PDF.file,
-        Zathura.Bookmarks.bookmarks[i].id, Zathura.Bookmarks.bookmarks[i].page);
-  }
-
-  /* convert file and save it */
-  gchar* bookmarks = g_key_file_to_data(Zathura.Bookmarks.data, NULL, NULL);
-  g_file_set_contents(Zathura.Bookmarks.file, bookmarks, -1, NULL);
-  g_free(bookmarks);
-}
-
-void
-free_bookmarks(void)
-{
-  for(int i = 0; i < Zathura.Bookmarks.number_of_bookmarks; i++)
-  {
-    g_free(Zathura.Bookmarks.bookmarks[i].id);
-  }
-  free(Zathura.Bookmarks.bookmarks);
-  Zathura.Bookmarks.bookmarks = NULL;
-  Zathura.Bookmarks.number_of_bookmarks = 0;
-}
-
-void
-read_configuration_file(const char* rcfile)
-{
-  if(!rcfile)
-    return;
-
-  if(!g_file_test(rcfile, G_FILE_TEST_IS_REGULAR))
-    return;
-
-  char* content = NULL;
-  if(g_file_get_contents(rcfile, &content, NULL, NULL))
-  {
-    gchar **lines = g_strsplit(content, "\n", -1);
-    int     n     = g_strv_length(lines) - 1;
-
-    int i;
-    for(i = 0; i <= n; i++)
-    {
-      if(!strlen(lines[i]))
-        continue;
-
-      gchar **pre_tokens = g_strsplit_set(lines[i], "\t ", -1);
-      int     pre_length = g_strv_length(pre_tokens);
-
-      gchar** tokens = g_malloc0(sizeof(gchar*) * (pre_length + 1));
-      gchar** tokp =   tokens;
-      int     length = 0;
-      for (int i = 0; i != pre_length; ++i) {
-        if (strlen(pre_tokens[i])) {
-          *tokp++ = pre_tokens[i];
-          ++length;
-        }
-      }
-
-      if(!strcmp(tokens[0], "set"))
-        cmd_set(length - 1, tokens + 1);
-      else if(!strcmp(tokens[0], "map"))
-        cmd_map(length - 1, tokens + 1);
-
-      g_free(tokens);
-    }
-
-    g_strfreev(lines);
-    g_free(content);
-  }
-}
-
-void
-read_configuration(void)
-{
-  char* zathurarc = g_build_filename(Zathura.Config.config_dir, ZATHURA_RC, NULL);
-  read_configuration_file(GLOBAL_RC);
-  read_configuration_file(zathurarc);
-  g_free(zathurarc);
-}
-
-void
-recalc_rectangle(int page_id, PopplerRectangle* rectangle)
-{
-  double page_width, page_height;
-  double x1 = rectangle->x1;
-  double x2 = rectangle->x2;
-  double y1 = rectangle->y1;
-  double y2 = rectangle->y2;
-
-  g_static_mutex_lock(&(Zathura.Lock.pdflib_lock));
-  poppler_page_get_size(Zathura.PDF.pages[page_id]->page, &page_width, &page_height);
-  g_static_mutex_unlock(&(Zathura.Lock.pdflib_lock));
-
-  double scale = ((double) Zathura.PDF.scale / 100.0);
-
-  int rotate = Zathura.PDF.rotate;
-
-  switch(rotate)
-  {
-    case 90:
-      rectangle->x1 = y2 * scale;
-      rectangle->y1 = x1 * scale;
-      rectangle->x2 = y1 * scale;
-      rectangle->y2 = x2 * scale;
-      break;
-    case 180:
-      rectangle->x1 = (page_width  - x2) * scale;
-      rectangle->y1 = y2 * scale;
-      rectangle->x2 = (page_width  - x1) * scale;
-      rectangle->y2 = y1 * scale;
-      break;
-    case 270:
-      rectangle->x1 = (page_height - y1) * scale;
-      rectangle->y1 = (page_width  - x2) * scale;
-      rectangle->x2 = (page_height - y2) * scale;
-      rectangle->y2 = (page_width  - x1) * scale;
-      break;
-    default:
-      rectangle->x1 = x1  * scale;
-      rectangle->y1 = (page_height - y1) * scale;
-      rectangle->x2 = x2  * scale;
-      rectangle->y2 = (page_height - y2) * scale;
-  }
-}
-
-GtkEventBox*
-create_completion_row(GtkBox* results, char* command, char* description, gboolean group)
-{
-  GtkBox      *col = GTK_BOX(gtk_hbox_new(FALSE, 0));
-  GtkEventBox *row = GTK_EVENT_BOX(gtk_event_box_new());
-
-  GtkLabel *show_command     = GTK_LABEL(gtk_label_new(NULL));
-  GtkLabel *show_description = GTK_LABEL(gtk_label_new(NULL));
-
-  gtk_misc_set_alignment(GTK_MISC(show_command),     0.0, 0.0);
-  gtk_misc_set_alignment(GTK_MISC(show_description), 0.0, 0.0);
-
-  if(group)
-  {
-    gtk_misc_set_padding(GTK_MISC(show_command),     2.0, 4.0);
-    gtk_misc_set_padding(GTK_MISC(show_description), 2.0, 4.0);
-  }
-  else
-  {
-    gtk_misc_set_padding(GTK_MISC(show_command),     1.0, 1.0);
-    gtk_misc_set_padding(GTK_MISC(show_description), 1.0, 1.0);
-  }
-
-  gtk_label_set_use_markup(show_command,     TRUE);
-  gtk_label_set_use_markup(show_description, TRUE);
-
-  gchar* c = g_markup_printf_escaped(FORMAT_COMMAND,     command ? command : "");
-  gchar* d = g_markup_printf_escaped(FORMAT_DESCRIPTION, description ? description : "");
-  gtk_label_set_markup(show_command,     c);
-  gtk_label_set_markup(show_description, d);
-  g_free(c);
-  g_free(d);
-
-  if(group)
-  {
-    gtk_widget_modify_fg(GTK_WIDGET(show_command),     GTK_STATE_NORMAL, &(Zathura.Style.completion_g_fg));
-    gtk_widget_modify_fg(GTK_WIDGET(show_description), GTK_STATE_NORMAL, &(Zathura.Style.completion_g_fg));
-    gtk_widget_modify_bg(GTK_WIDGET(row),              GTK_STATE_NORMAL, &(Zathura.Style.completion_g_bg));
-  }
-  else
-  {
-    gtk_widget_modify_fg(GTK_WIDGET(show_command),     GTK_STATE_NORMAL, &(Zathura.Style.completion_fg));
-    gtk_widget_modify_fg(GTK_WIDGET(show_description), GTK_STATE_NORMAL, &(Zathura.Style.completion_fg));
-    gtk_widget_modify_bg(GTK_WIDGET(row),              GTK_STATE_NORMAL, &(Zathura.Style.completion_bg));
-  }
-
-  gtk_widget_modify_font(GTK_WIDGET(show_command),     Zathura.Style.font);
-  gtk_widget_modify_font(GTK_WIDGET(show_description), Zathura.Style.font);
-
-  gtk_box_pack_start(GTK_BOX(col), GTK_WIDGET(show_command),     TRUE,  TRUE,  2);
-  gtk_box_pack_start(GTK_BOX(col), GTK_WIDGET(show_description), FALSE, FALSE, 2);
-
-  gtk_container_add(GTK_CONTAINER(row), GTK_WIDGET(col));
-
-  gtk_box_pack_start(results, GTK_WIDGET(row), FALSE, FALSE, 0);
-
-  return row;
-}
-
-void
-set_completion_row_color(GtkBox* results, int mode, int id)
-{
-  GtkEventBox *row   = (GtkEventBox*) g_list_nth_data(gtk_container_get_children(GTK_CONTAINER(results)), id);
-
-  if(row)
-  {
-    GtkBox      *col   = (GtkBox*)      g_list_nth_data(gtk_container_get_children(GTK_CONTAINER(row)), 0);
-    GtkLabel    *cmd   = (GtkLabel*)    g_list_nth_data(gtk_container_get_children(GTK_CONTAINER(col)), 0);
-    GtkLabel    *cdesc = (GtkLabel*)    g_list_nth_data(gtk_container_get_children(GTK_CONTAINER(col)), 1);
-
-    if(mode == NORMAL)
-    {
-      gtk_widget_modify_fg(GTK_WIDGET(cmd),   GTK_STATE_NORMAL, &(Zathura.Style.completion_fg));
-      gtk_widget_modify_fg(GTK_WIDGET(cdesc), GTK_STATE_NORMAL, &(Zathura.Style.completion_fg));
-      gtk_widget_modify_bg(GTK_WIDGET(row),   GTK_STATE_NORMAL, &(Zathura.Style.completion_bg));
-    }
-    else
-    {
-      gtk_widget_modify_fg(GTK_WIDGET(cmd),   GTK_STATE_NORMAL, &(Zathura.Style.completion_hl_fg));
-      gtk_widget_modify_fg(GTK_WIDGET(cdesc), GTK_STATE_NORMAL, &(Zathura.Style.completion_hl_fg));
-      gtk_widget_modify_bg(GTK_WIDGET(row),   GTK_STATE_NORMAL, &(Zathura.Style.completion_hl_bg));
-    }
-  }
-}
-
-void
-set_page(int page)
-{
-  if(page >= Zathura.PDF.number_of_pages || page < 0)
-  {
-    notify(WARNING, "Could not open page");
-    return;
-  }
-
-  Zathura.PDF.page_number = page;
-  Zathura.Search.draw     = FALSE;
-
-  Argument argument;
-  argument.n = TOP;
-
-  switch_view(Zathura.UI.document);
-  draw(page);
-  sc_scroll(&argument);
-}
-
-void
-switch_view(GtkWidget* widget)
-{
-  GtkWidget* child = gtk_bin_get_child(GTK_BIN(Zathura.UI.viewport));
-  if(child == widget)
-    return;
-  if(child)
-  {
-    g_object_ref(child);
-    gtk_container_remove(GTK_CONTAINER(Zathura.UI.viewport), child);
-  }
-
-  gtk_container_add(GTK_CONTAINER(Zathura.UI.viewport), GTK_WIDGET(widget));
-}
-
-Completion*
-completion_init(void)
-{
-  Completion *completion = malloc(sizeof(Completion));
-  if(!completion)
-    out_of_memory();
-
-  completion->groups = NULL;
-
-  return completion;
-}
-
-CompletionGroup*
-completion_group_create(char* name)
-{
-  CompletionGroup* group = malloc(sizeof(CompletionGroup));
-  if(!group)
-    out_of_memory();
-
-  group->value    = name ? g_strdup(name) : NULL;
-  group->elements = NULL;
-  group->next     = NULL;
-
-  return group;
-}
-
-void
-completion_add_group(Completion* completion, CompletionGroup* group)
-{
-  CompletionGroup* cg = completion->groups;
-
-  while(cg && cg->next)
-    cg = cg->next;
-
-  if(cg)
-    cg->next = group;
-  else
-    completion->groups = group;
-}
-
-void completion_free(Completion* completion)
-{
-  CompletionGroup* group = completion->groups;
-  CompletionElement *element;
-
-  while(group)
-  {
-    element = group->elements;
-    while(element)
-    {
-      CompletionElement* ne = element->next;
-      g_free(element->value);
-      g_free(element->description);
-      free(element);
-      element = ne;
-    }
-
-    CompletionGroup *ng = group->next;
-    g_free(group->value);
-    free(group);
-    group = ng;
-  }
-  free(completion);
-}
-
-void completion_group_add_element(CompletionGroup* group, char* name, char* description)
-{
-  CompletionElement* el = group->elements;
-
-  while(el && el->next)
-    el = el->next;
-
-  CompletionElement* new_element = malloc(sizeof(CompletionElement));
-  if(!new_element)
-    out_of_memory();
-
-  new_element->value       = name ? g_strdup(name) : NULL;
-  new_element->description = description ?  g_strdup(description) : NULL;
-  new_element->next        = NULL;
-
-  if(el)
-    el->next = new_element;
-  else
-    group->elements = new_element;
-}
-
-
-/* thread implementation */
-void*
-search(void* parameter)
-{
-  Argument* argument = (Argument*) parameter;
-
-  static char* search_item;
-  static int direction;
-  static int next_page = 0;
-  gchar* old_query = NULL;
-  GList* results = NULL;
-
-  if(argument->n != NO_SEARCH)
-  {
-    /* search document */
-    if(argument->n)
-      direction = (argument->n == BACKWARD) ? -1 : 1;
-
-    if(argument->data)
-    {
-      if(search_item)
-        g_free(search_item);
-
-      search_item = g_strdup((char*) argument->data);
-    }
-    g_free(argument->data);
-    g_free(argument);
-
-    g_static_mutex_lock(&(Zathura.Lock.pdf_obj_lock));
-    if(!Zathura.PDF.document || !search_item || !strlen(search_item))
-    {
-      g_static_mutex_unlock(&(Zathura.Lock.pdf_obj_lock));
-      g_static_mutex_lock(&(Zathura.Lock.search_lock));
-      Zathura.Thread.search_thread_running = FALSE;
-      g_static_mutex_unlock(&(Zathura.Lock.search_lock));
-      g_thread_exit(NULL);
-    }
-
-    old_query = Zathura.Search.query;
-
-    /* delete old results */
-    if(Zathura.Search.results)
-    {
-      g_list_free(Zathura.Search.results);
-      Zathura.Search.results = NULL;
-    }
-
-    Zathura.Search.query = g_strdup(search_item);
-
-    int number_of_pages = Zathura.PDF.number_of_pages;
-    int page_number     = Zathura.PDF.page_number;
-
-    g_static_mutex_unlock(&(Zathura.Lock.pdf_obj_lock));
-
-    int page_counter = (g_strcmp0(old_query,search_item) == 0) ? 1 : 0;
-    for( ; page_counter <= number_of_pages; page_counter++)
-    {
-      g_static_mutex_lock(&(Zathura.Lock.search_lock));
-      if(Zathura.Thread.search_thread_running == FALSE)
-      {
-        g_static_mutex_unlock(&(Zathura.Lock.search_lock));
-        g_free(old_query);
-        g_thread_exit(NULL);
-      }
-      g_static_mutex_unlock(&(Zathura.Lock.search_lock));
-
-      next_page = (number_of_pages + page_number +
-          page_counter * direction) % number_of_pages;
-
-      g_static_mutex_lock(&(Zathura.Lock.pdflib_lock));
-      PopplerPage* page = poppler_document_get_page(Zathura.PDF.document, next_page);
-      g_static_mutex_unlock(&(Zathura.Lock.pdflib_lock));
-
-      if(!page)
-      {
-        g_free(old_query);
-        g_thread_exit(NULL);
-      }
-
-      g_static_mutex_lock(&(Zathura.Lock.pdflib_lock));
-      results = poppler_page_find_text(page, search_item);
-      g_static_mutex_unlock(&(Zathura.Lock.pdflib_lock));
-
-      g_object_unref(page);
-
-      if(results)
-        break;
-    }
-  }
-  else
-  {
-    Zathura.Search.draw = TRUE;
-    g_free(argument->data);
-    g_free(argument);
-  }
-
-  /* draw results */
-  if(results)
-  {
-    gdk_threads_enter();
-
-    set_page(next_page);
-
-    if(Zathura.Search.results)
-      g_list_free(Zathura.Search.results);
-
-    Zathura.Search.results = results;
-    Zathura.Search.page    = next_page;
-    Zathura.Search.draw    = TRUE;
-    Zathura.Search.query   = g_strdup(search_item);
-
-    gdk_threads_leave();
-  }
-
-  g_static_mutex_lock(&(Zathura.Lock.search_lock));
-  Zathura.Thread.search_thread_running = FALSE;
-  g_static_mutex_unlock(&(Zathura.Lock.search_lock));
-
-  g_free(old_query);
-  g_thread_exit(NULL);
-  return NULL;
-}
-
-/* shortcut implementation */
-void
-sc_abort(Argument* argument)
-{
-  /* Clear buffer */
-  if(Zathura.Global.buffer)
-  {
-    g_string_free(Zathura.Global.buffer, TRUE);
-    Zathura.Global.buffer = NULL;
-    gtk_label_set_markup((GtkLabel*) Zathura.Global.status_buffer, "");
-  }
-
-  if(!Zathura.Global.show_inputbar)
-    gtk_widget_hide(GTK_WIDGET(Zathura.UI.inputbar));
-
-  /* Set back to normal mode */
-  change_mode(NORMAL);
-  switch_view(Zathura.UI.document);
-}
-
-void
-sc_adjust_window(Argument* argument)
-{
-  if(!Zathura.PDF.document)
-    return;
-
-  Zathura.Global.adjust_mode = argument->n;
-
-  GtkAdjustment* adjustment;
-  double view_size;
-  double page_width;
-  double page_height;
-
-  if(argument->n == ADJUST_BESTFIT)
-    adjustment = gtk_scrolled_window_get_vadjustment(Zathura.UI.view);
-  else if(argument->n == ADJUST_WIDTH)
-    adjustment = gtk_scrolled_window_get_hadjustment(Zathura.UI.view);
-  else
-    return;
-
-  view_size  = gtk_adjustment_get_page_size(adjustment);
-
-  g_static_mutex_lock(&(Zathura.Lock.pdflib_lock));
-  poppler_page_get_size(Zathura.PDF.pages[Zathura.PDF.page_number]->page, &page_width, &page_height);
-  g_static_mutex_unlock(&(Zathura.Lock.pdflib_lock));
-
-  if ((Zathura.PDF.rotate == 90) || (Zathura.PDF.rotate == 270))
-  {
-    double swap = page_width;
-    page_width  = page_height;
-    page_height = swap;
-  }
-
-  if(argument->n == ADJUST_BESTFIT)
-    Zathura.PDF.scale = (view_size / page_height) * 100;
-  else
-    Zathura.PDF.scale = (view_size / page_width) * 100;
-
-  draw(Zathura.PDF.page_number);
-  update_status();
-}
-
-void
-sc_change_buffer(Argument* argument)
-{
-  if(!Zathura.Global.buffer)
-    return;
-
-  int buffer_length = Zathura.Global.buffer->len;
-
-  if(argument->n == DELETE_LAST)
-  {
-    if((buffer_length - 1) == 0)
-    {
-      g_string_free(Zathura.Global.buffer, TRUE);
-      Zathura.Global.buffer = NULL;
-      gtk_label_set_markup((GtkLabel*) Zathura.Global.status_buffer, "");
-    }
-    else
-    {
-      GString* temp = g_string_new_len(Zathura.Global.buffer->str, buffer_length - 1);
-      g_string_free(Zathura.Global.buffer, TRUE);
-      Zathura.Global.buffer = temp;
-      gtk_label_set_markup((GtkLabel*) Zathura.Global.status_buffer, Zathura.Global.buffer->str);
-    }
-  }
-}
-
-void
-sc_change_mode(Argument* argument)
-{
-  if(argument)
-    change_mode(argument->n);
-}
-
-void
-sc_focus_inputbar(Argument* argument)
-{
-  if(!(GTK_WIDGET_VISIBLE(GTK_WIDGET(Zathura.UI.inputbar))))
-    gtk_widget_show(GTK_WIDGET(Zathura.UI.inputbar));
-
-  if(argument->data)
-  {
-    char* data = argument->data;
-
-    if(argument->n == APPEND_FILEPATH)
-        data = g_strdup_printf("%s%s", data, Zathura.PDF.file);
-    else
-        data = g_strdup(data);
-
-    notify(DEFAULT, data);
-    g_free(data);
-    gtk_widget_grab_focus(GTK_WIDGET(Zathura.UI.inputbar));
-    gtk_editable_set_position(GTK_EDITABLE(Zathura.UI.inputbar), -1);
-  }
-}
-
-void
-sc_follow(Argument* argument)
-{
-  if(!Zathura.PDF.document)
-    return;
-
-  Page* current_page = Zathura.PDF.pages[Zathura.PDF.page_number];
-  int link_id = 1;
-
-  g_static_mutex_lock(&(Zathura.Lock.pdflib_lock));
-  GList *link_list = poppler_page_get_link_mapping(current_page->page);
-  g_static_mutex_unlock(&(Zathura.Lock.pdflib_lock));
-  link_list = g_list_reverse(link_list);
-
-  if(g_list_length(link_list) <= 0)
-    return;
-
-  GList *links;
-  for(links = link_list; links; links = g_list_next(links))
-  {
-    PopplerLinkMapping *link_mapping = (PopplerLinkMapping*) links->data;
-    PopplerRectangle* link_rectangle = &link_mapping->area;
-    PopplerAction            *action = link_mapping->action;
-
-    /* only handle URI and internal links */
-    if(action->type == POPPLER_ACTION_URI || action->type == POPPLER_ACTION_GOTO_DEST)
-    {
-      highlight_result(Zathura.PDF.page_number, link_rectangle);
-
-      /* draw text */
-      recalc_rectangle(Zathura.PDF.page_number, link_rectangle);
-      cairo_t *cairo = cairo_create(Zathura.PDF.surface);
-      cairo_select_font_face(cairo, font, CAIRO_FONT_SLANT_NORMAL, CAIRO_FONT_WEIGHT_BOLD);
-      cairo_set_font_size(cairo, 10);
-      cairo_move_to(cairo, link_rectangle->x1 + 1, link_rectangle->y1 - 1);
-      char* link_number = g_strdup_printf("%i", link_id++);
-      cairo_show_text(cairo, link_number);
-      cairo_destroy(cairo);
-      g_free(link_number);
-    }
-  }
-
-  gtk_widget_queue_draw(Zathura.UI.drawing_area);
-  poppler_page_free_link_mapping(link_list);
-
-  /* replace default inputbar handler */
-  g_signal_handler_disconnect((gpointer) Zathura.UI.inputbar, Zathura.Handler.inputbar_activate);
-  Zathura.Handler.inputbar_activate = g_signal_connect(G_OBJECT(Zathura.UI.inputbar), "activate", G_CALLBACK(cb_inputbar_form_activate), NULL);
-
-  argument->data = "Follow hint: ";
-  sc_focus_inputbar(argument);
-}
-
-void
-sc_navigate(Argument* argument)
-{
-  if(!Zathura.PDF.document)
-    return;
-
-  int number_of_pages = Zathura.PDF.number_of_pages;
-  int new_page = Zathura.PDF.page_number;
-
-  if(argument->n == NEXT)
-    new_page = scroll_wrap ? ((new_page + 1) % number_of_pages) : (new_page + 1);
-  else if(argument->n == PREVIOUS)
-    new_page = scroll_wrap ? ((new_page + number_of_pages - 1) % number_of_pages) : (new_page - 1);
-
-  if (!scroll_wrap && (new_page < 0 || new_page >= number_of_pages))
-    return;
-
-  set_page(new_page);
-  update_status();
-}
-
-void
-sc_recolor(Argument* argument)
-{
-  Zathura.Global.recolor = !Zathura.Global.recolor;
-  draw(Zathura.PDF.page_number);
-}
-
-void
-sc_reload(Argument* argument)
-{
-  draw(Zathura.PDF.page_number);
-
-  GtkAdjustment* vadjustment = gtk_scrolled_window_get_vadjustment(Zathura.UI.view);
-  GtkAdjustment* hadjustment = gtk_scrolled_window_get_hadjustment(Zathura.UI.view);
-
-  /* save old information */
-  g_static_mutex_lock(&(Zathura.Lock.pdf_obj_lock));
-  char* path     = Zathura.PDF.file ? strdup(Zathura.PDF.file) : NULL;
-  char* password = Zathura.PDF.password ? strdup(Zathura.PDF.password) : NULL;
-  int scale      = Zathura.PDF.scale;
-  int page       = Zathura.PDF.page_number;
-  int rotate     = Zathura.PDF.rotate;
-  gdouble va     = gtk_adjustment_get_value(vadjustment);
-  gdouble ha     = gtk_adjustment_get_value(hadjustment);
-  g_static_mutex_unlock(&(Zathura.Lock.pdf_obj_lock));
-
-  /* reopen and restore settings */
-  close_file(TRUE);
-  open_file(path, password);
-
-  g_static_mutex_lock(&(Zathura.Lock.pdf_obj_lock));
-  Zathura.PDF.scale  = scale;
-  Zathura.PDF.rotate = rotate;
-  gtk_adjustment_set_value(vadjustment, va);
-  gtk_adjustment_set_value(hadjustment, ha);
-  g_static_mutex_unlock(&(Zathura.Lock.pdf_obj_lock));
-
-  if (Zathura.PDF.number_of_pages != 0) {
-    if (page >= Zathura.PDF.number_of_pages - 1)
-      page = Zathura.PDF.number_of_pages - 1;
-    Zathura.PDF.page_number = page;
-    draw(Zathura.PDF.page_number);
-  }
-
-  if(path)
-    free(path);
-  if(password)
-    free(password);
-}
-
-
-void
-sc_rotate(Argument* argument)
-{
-  Zathura.PDF.rotate  = (Zathura.PDF.rotate + 90) % 360;
-  Zathura.Search.draw = TRUE;
-
-  draw(Zathura.PDF.page_number);
-}
-
-void
-sc_scroll(Argument* argument)
-{
-  GtkAdjustment* adjustment;
-
-  if( (argument->n == LEFT) || (argument->n == RIGHT) )
-    adjustment = gtk_scrolled_window_get_hadjustment(Zathura.UI.view);
-  else
-    adjustment = gtk_scrolled_window_get_vadjustment(Zathura.UI.view);
-
-  gdouble view_size  = gtk_adjustment_get_page_size(adjustment);
-  gdouble value      = gtk_adjustment_get_value(adjustment);
-  gdouble max        = gtk_adjustment_get_upper(adjustment) - view_size;
-  static gboolean ss = FALSE;
-
-  if((argument->n == UP || argument->n == HALF_UP || argument->n == FULL_UP) && value == 0)
-  {
-    int old_page = Zathura.PDF.page_number;
-    Argument arg;
-    arg.n = PREVIOUS;
-    sc_navigate(&arg);
-    if (scroll_wrap || (Zathura.PDF.page_number < old_page))
-    {
-      arg.n = BOTTOM;
-      ss = TRUE;
-      sc_scroll(&arg);
-    }
-    return;
-  }
-  else if((argument->n == DOWN || argument->n == HALF_DOWN || argument->n == FULL_DOWN) && value == max)
-  {
-    Argument arg;
-    arg.n = NEXT;
-    ss = TRUE;
-    sc_navigate(&arg);
-    return;
-  }
-
-  gdouble new_value;
-  if(argument->n == FULL_UP)
-    new_value = (value - view_size) < 0 ? 0 : (value - view_size);
-  else if(argument->n == FULL_DOWN)
-    new_value = (value + view_size) > max ? max : (value + view_size);
-  else if(argument->n == HALF_UP)
-    new_value = (value - (view_size / 2)) < 0 ? 0 : (value - (view_size / 2));
-  else if(argument->n == HALF_DOWN)
-    new_value = (value + (view_size / 2)) > max ? max : (value + (view_size / 2));
-  else if((argument->n == LEFT) || (argument->n == UP))
-    new_value = (value - scroll_step) < 0 ? 0 : (value - scroll_step);
-  else if(argument->n == TOP)
-    new_value = 0;
-  else if(argument->n == BOTTOM)
-    new_value = max;
-  else
-    new_value = (value + scroll_step) > max ? max : (value + scroll_step);
-
-  if( !((argument->n == LEFT) || (argument->n == RIGHT)) )
-    Zathura.State.scroll_percentage = max == 0 ? 0 : (new_value*100/max);
-
-  if(smooth_scrolling && !ss)
-  {
-    gdouble i;
-    if(new_value > value)
-      for(i = value; (i + smooth_scrolling) < new_value; i += smooth_scrolling)
-        gtk_adjustment_set_value(adjustment, i);
-    else
-      for(i = value; (i + smooth_scrolling) > new_value; i -= smooth_scrolling)
-        gtk_adjustment_set_value(adjustment, i);
-  }
-
-  gtk_adjustment_set_value(adjustment, new_value);
-  ss = FALSE;
-
-  update_status();
-}
-
-void
-sc_search(Argument* argument)
-{
-  g_static_mutex_lock(&(Zathura.Lock.search_lock));
-  if(Zathura.Thread.search_thread_running)
-  {
-    Zathura.Thread.search_thread_running = FALSE;
-    g_static_mutex_unlock(&(Zathura.Lock.search_lock));
-    gdk_threads_leave();
-    g_thread_join(Zathura.Thread.search_thread);
-    gdk_threads_enter();
-    g_static_mutex_lock(&(Zathura.Lock.search_lock));
-  }
-
-  Argument* newarg = g_malloc0(sizeof(Argument));
-  newarg->n = argument->n;
-  newarg->data = argument->data ? g_strdup(argument->data) : NULL;
-  Zathura.Thread.search_thread_running = TRUE;
-  Zathura.Thread.search_thread = g_thread_create(search, (gpointer) newarg, TRUE, NULL);
-  g_static_mutex_unlock(&(Zathura.Lock.search_lock));
-}
-
-void
-sc_switch_goto_mode(Argument* argument)
-{
-  switch(Zathura.Global.goto_mode)
-  {
-    case GOTO_LABELS:
-      Zathura.Global.goto_mode = GOTO_OFFSET;
-      break;
-    case GOTO_OFFSET:
-      Zathura.Global.goto_mode = GOTO_DEFAULT;
-      break;
-    default:
-      if(Zathura.Global.enable_labelmode)
-        Zathura.Global.goto_mode = GOTO_LABELS;
-      else
-        Zathura.Global.goto_mode = GOTO_OFFSET;
-      break;
-  }
-
-  update_status();
-}
-
-gboolean cb_index_row_activated(GtkTreeView* treeview, GtkTreePath* path,
-  GtkTreeViewColumn* column, gpointer user_data)
-{
-  GtkTreeModel  *model;
-  GtkTreeIter   iter;
-
-  g_object_get(treeview, "model", &model, NULL);
-
-  if(gtk_tree_model_get_iter(model, &iter, path))
-  {
-    PopplerAction* action;
-    PopplerDest*   destination;
-
-    gtk_tree_model_get(model, &iter, 1, &action, -1);
-    if(!action)
-      return TRUE;
-
-    if(action->type == POPPLER_ACTION_GOTO_DEST)
-    {
-      destination = action->goto_dest.dest;
-      int page_number = destination->page_num;
-
-      if(action->goto_dest.dest->type == POPPLER_DEST_NAMED)
-      {
-        PopplerDest* d = poppler_document_find_dest(Zathura.PDF.document, action->goto_dest.dest->named_dest);
-        if(d)
-        {
-          page_number = d->page_num;
-          poppler_dest_free(d);
-        }
-      }
-
-      set_page(page_number - 1);
-      update_status();
-      Zathura.Global.show_index = FALSE;
-      gtk_widget_grab_focus(GTK_WIDGET(Zathura.UI.document));
-    }
-  }
-
-  Zathura.Global.mode = NORMAL;
-  g_object_unref(model);
-
-  return TRUE;
-}
-
-void
-sc_navigate_index(Argument* argument)
-{
-  if(!Zathura.UI.index)
-    return;
-
-  GtkTreeView *treeview = gtk_container_get_children(GTK_CONTAINER(Zathura.UI.index))->data;
-  GtkTreePath *path;
-
-  gtk_tree_view_get_cursor(treeview, &path, NULL);
-  if(!path)
-    return;
-
-  GtkTreeModel *model = gtk_tree_view_get_model(treeview);
-  GtkTreeIter   iter;
-  GtkTreeIter   child_iter;
-
-  gboolean is_valid_path = TRUE;
-
-  switch(argument->n)
-  {
-    case UP:
-      if(!gtk_tree_path_prev(path))
-        is_valid_path = (gtk_tree_path_get_depth(path) > 1) && gtk_tree_path_up(path) ;
-      else /* row above */
-      {
-        while(gtk_tree_view_row_expanded(treeview, path)) {
-          gtk_tree_model_get_iter(model, &iter, path);
-          /* select last child */
-          gtk_tree_model_iter_nth_child(model, &child_iter, &iter,
-            gtk_tree_model_iter_n_children(model, &iter)-1);
-          gtk_tree_path_free(path);
-          path = gtk_tree_model_get_path(model, &child_iter);
-        }
-      }
-      break;
-    case COLLAPSE:
-      if(!gtk_tree_view_collapse_row(treeview, path)
-        && gtk_tree_path_get_depth(path) > 1)
-      {
-        gtk_tree_path_up(path);
-        gtk_tree_view_collapse_row(treeview, path);
-      }
-      break;
-    case DOWN:
-      if(gtk_tree_view_row_expanded(treeview, path))
-        gtk_tree_path_down(path);
-      else
-      {
-        do
-        {
-          gtk_tree_model_get_iter(model, &iter, path);
-          if (gtk_tree_model_iter_next(model, &iter))
-          {
-            path = gtk_tree_model_get_path(model, &iter);
-            break;
-          }
-        }
-        while((is_valid_path = (gtk_tree_path_get_depth(path) > 1))
-          && gtk_tree_path_up(path));
-      }
-      break;
-    case EXPAND:
-      if(gtk_tree_view_expand_row(treeview, path, FALSE))
-        gtk_tree_path_down(path);
-      break;
-    case SELECT:
-      cb_index_row_activated(treeview, path, NULL, NULL);
-      return;
-  }
-
-  if (is_valid_path )
-    gtk_tree_view_set_cursor(treeview, path, NULL, FALSE);
-
-  gtk_tree_path_free(path);
-}
-
-void
-sc_toggle_index(Argument* argument)
-{
-  if(!Zathura.PDF.document)
-    return;
-
-  GtkWidget        *treeview;
-  GtkTreeModel     *model;
-  GtkCellRenderer  *renderer;
-  PopplerIndexIter *iter;
-
-  if(!Zathura.UI.index)
-  {
-    Zathura.UI.index = gtk_scrolled_window_new (NULL, NULL);
-    gtk_scrolled_window_set_policy(GTK_SCROLLED_WINDOW(Zathura.UI.index),
-        GTK_POLICY_AUTOMATIC, GTK_POLICY_AUTOMATIC);
-
-    if((iter = poppler_index_iter_new(Zathura.PDF.document)))
-    {
-      model = GTK_TREE_MODEL(gtk_tree_store_new(2, G_TYPE_STRING, G_TYPE_POINTER));
-      g_static_mutex_lock(&(Zathura.Lock.pdflib_lock));
-      build_index(model, NULL, iter);
-      g_static_mutex_unlock(&(Zathura.Lock.pdflib_lock));
-      poppler_index_iter_free(iter);
-    }
-    else
-    {
-      notify(WARNING, "This document does not contain any index");
-      Zathura.UI.index = NULL;
-      return;
-    }
-
-    treeview = gtk_tree_view_new_with_model (model);
-    g_object_unref(model);
-    renderer = gtk_cell_renderer_text_new();
-    gtk_tree_view_insert_column_with_attributes(GTK_TREE_VIEW (treeview), 0, "Title",
-        renderer, "markup", 0, NULL);
-    gtk_tree_view_set_headers_visible(GTK_TREE_VIEW(treeview), FALSE);
-    g_object_set(G_OBJECT(renderer), "ellipsize", PANGO_ELLIPSIZE_END, NULL);
-    g_object_set(G_OBJECT(gtk_tree_view_get_column(GTK_TREE_VIEW(treeview), 0)), "expand", TRUE, NULL);
-
-    gtk_tree_view_set_cursor(GTK_TREE_VIEW(treeview), gtk_tree_path_new_first(), NULL, FALSE);
-    g_signal_connect(G_OBJECT(treeview), "row-activated", G_CALLBACK(cb_index_row_activated), NULL);
-
-    gtk_container_add (GTK_CONTAINER (Zathura.UI.index), treeview);
-    gtk_widget_show (treeview);
-    gtk_widget_show(Zathura.UI.index);
-  }
-
-  if(!Zathura.Global.show_index)
-  {
-    switch_view(Zathura.UI.index);
-    Zathura.Global.mode = INDEX;
-  }
-  else
-  {
-    switch_view(Zathura.UI.document);
-    Zathura.Global.mode = NORMAL;
-  }
-
-  Zathura.Global.show_index = !Zathura.Global.show_index;
-}
-
-void
-sc_toggle_inputbar(Argument* argument)
-{
-  if(GTK_WIDGET_VISIBLE(GTK_WIDGET(Zathura.UI.inputbar)))
-    gtk_widget_hide(GTK_WIDGET(Zathura.UI.inputbar));
-  else
-    gtk_widget_show(GTK_WIDGET(Zathura.UI.inputbar));
-}
-
-void
-sc_toggle_fullscreen(Argument* argument)
-{
-  static gboolean fs = TRUE;
-
-  if(fs)
-  {
-    gtk_window_fullscreen(GTK_WINDOW(Zathura.UI.window));
-    gtk_widget_hide(GTK_WIDGET(Zathura.UI.inputbar));
-    gtk_widget_hide(GTK_WIDGET(Zathura.UI.statusbar));
-
-    Argument arg;
-    arg.n = ADJUST_BESTFIT;
-    sc_adjust_window(&arg);
-
-    Zathura.Global.mode = FULLSCREEN;
-    fs = FALSE;
-  }
-  else
-  {
-    gtk_window_unfullscreen(GTK_WINDOW(Zathura.UI.window));
-    gtk_widget_show(GTK_WIDGET(Zathura.UI.inputbar));
-    gtk_widget_show(GTK_WIDGET(Zathura.UI.statusbar));
-
-    Zathura.Global.mode = NORMAL;
-    fs = TRUE;
-  }
-  isc_abort(NULL);
-}
-
-void
-sc_toggle_statusbar(Argument* argument)
-{
-  if(GTK_WIDGET_VISIBLE(GTK_WIDGET(Zathura.UI.statusbar)))
-    gtk_widget_hide(GTK_WIDGET(Zathura.UI.statusbar));
-  else
-    gtk_widget_show(GTK_WIDGET(Zathura.UI.statusbar));
-}
-
-void
-sc_quit(Argument* argument)
-{
-  cb_destroy(NULL, NULL);
-}
-
-void
-sc_zoom(Argument* argument)
-{
-  bcmd_zoom(NULL, argument);
-}
-
-/* inputbar shortcut declarations */
-void
-isc_abort(Argument* argument)
-{
-  Argument arg = { HIDE };
-  isc_completion(&arg);
-
-  notify(DEFAULT, "");
-  change_mode(NORMAL);
-  gtk_widget_grab_focus(GTK_WIDGET(Zathura.UI.view));
-
-  if(!Zathura.Global.show_inputbar)
-    gtk_widget_hide(GTK_WIDGET(Zathura.UI.inputbar));
-
-  /* replace default inputbar handler */
-  g_signal_handler_disconnect((gpointer) Zathura.UI.inputbar, Zathura.Handler.inputbar_activate);
-  Zathura.Handler.inputbar_activate = g_signal_connect(G_OBJECT(Zathura.UI.inputbar), "activate", G_CALLBACK(cb_inputbar_activate), NULL);
-  sc_abort(NULL);
-}
-
-void
-isc_command_history(Argument* argument)
-{
-  static int current = 0;
-  int        length  = g_list_length(Zathura.Global.history);
-
-  if(length > 0)
-  {
-    if(argument->n == NEXT)
-      current = (length + current + 1) % length;
-    else
-      current = (length + current - 1) % length;
-
-    gchar* command = (gchar*) g_list_nth_data(Zathura.Global.history, current);
-    notify(DEFAULT, command);
-    gtk_widget_grab_focus(GTK_WIDGET(Zathura.UI.inputbar));
-    gtk_editable_set_position(GTK_EDITABLE(Zathura.UI.inputbar), -1);
-  }
-}
-
-void
-isc_completion(Argument* argument)
-{
-  gchar *input      = gtk_editable_get_chars(GTK_EDITABLE(Zathura.UI.inputbar), 1, -1);
-  gchar *tmp_string = gtk_editable_get_chars(GTK_EDITABLE(Zathura.UI.inputbar), 0,  1);
-  gchar  identifier = tmp_string[0];
-  int    length     = strlen(input);
-
-  if(!input || !tmp_string)
-  {
-    if(input)
-      g_free(input);
-    if(tmp_string)
-      g_free(tmp_string);
-    return;
-  }
-
-  /* get current information*/
-  char* first_space = strstr(input, " ");
-  char* current_command;
-  char* current_parameter;
-  int   current_command_length;
-
-  if(!first_space)
-  {
-    current_command          = g_strdup(input);
-    current_command_length   = length;
-    current_parameter        = NULL;
-  }
-  else
-  {
-    int offset               = abs(input - first_space);
-    current_command          = g_strndup(input, offset);
-    current_command_length   = strlen(current_command);
-    current_parameter        = input + offset + 1;
-  }
-
-  /* if the identifier does not match the command sign and
-   * the completion should not be hidden, leave this function */
-  if((identifier != ':') && (argument->n != HIDE))
-  {
-    if(current_command)
-      g_free(current_command);
-    if(input)
-      g_free(input);
-    if(tmp_string)
-      g_free(tmp_string);
-    return;
-  }
-
-  /* static elements */
-  static GtkBox        *results = NULL;
-  static CompletionRow *rows    = NULL;
-
-  static int current_item = 0;
-  static int n_items      = 0;
-
-  static char *previous_command   = NULL;
-  static char *previous_parameter = NULL;
-  static int   previous_id        = 0;
-  static int   previous_length    = 0;
-
-  static gboolean command_mode = TRUE;
-
-  /* delete old list iff
-   *   the completion should be hidden
-   *   the current command differs from the previous one
-   *   the current parameter differs from the previous one
-   */
-  if( (argument->n == HIDE) ||
-      (current_parameter && previous_parameter && strcmp(current_parameter, previous_parameter)) ||
-      (current_command && previous_command && strcmp(current_command, previous_command)) ||
-      (previous_length != length)
-    )
-  {
-    if(results)
-      gtk_widget_destroy(GTK_WIDGET(results));
-
-    results = NULL;
-
-    if(rows)
-    {
-      for(int i = 0; i != n_items; ++i)
-      {
-        g_free(rows[i].command);
-        g_free(rows[i].description);
-      }
-      free(rows);
-    }
-
-    rows         = NULL;
-    current_item = 0;
-    n_items      = 0;
-    command_mode = TRUE;
-
-    if(argument->n == HIDE)
-    {
-      if(current_command)
-        g_free(current_command);
-      if(input)
-        g_free(input);
-      if(tmp_string)
-        g_free(tmp_string);
-      return;
-     }
-  }
-
-  /* create new list iff
-   *  there is no current list
-   *  the current command differs from the previous one
-   *  the current parameter differs from the previous one
-   */
-  if( (!results) )
-  {
-    results = GTK_BOX(gtk_vbox_new(FALSE, 0));
-
-    /* create list based on parameters iff
-     *  there is a current parameter given
-     *  there is an old list with commands
-     *  the current command does not differ from the previous one
-     *  the current command has an completion function
-     */
-    if(strchr(input, ' '))
-    {
-      gboolean search_matching_command = FALSE;
-
-      int i;
-      for(i = 0; i < LENGTH(commands); i++)
-      {
-        int abbr_length = commands[i].abbr ? strlen(commands[i].abbr) : 0;
-        int cmd_length  = commands[i].command ? strlen(commands[i].command) : 0;
-
-        if( ((current_command_length <= cmd_length)  && !strncmp(current_command, commands[i].command, current_command_length)) ||
-            ((current_command_length <= abbr_length) && !strncmp(current_command, commands[i].abbr,    current_command_length))
-          )
-        {
-          if(commands[i].completion)
-          {
-            previous_command = current_command;
-            previous_id = i;
-            search_matching_command = TRUE;
-          }
-          else
-          {
-            if(current_command)
-              g_free(current_command);
-            if(input)
-              g_free(input);
-            if(tmp_string)
-              g_free(tmp_string);
-            return;
-          }
-        }
-      }
-
-      if(!search_matching_command)
-      {
-        if(current_command)
-          g_free(current_command);
-        if(input)
-          g_free(input);
-        if(tmp_string)
-          g_free(tmp_string);
-        return;
-      }
-
-      Completion *result = commands[previous_id].completion(current_parameter);
-
-      if(!result || !result->groups)
-      {
-        if(current_command)
-          g_free(current_command);
-        if(input)
-          g_free(input);
-        if(tmp_string)
-          g_free(tmp_string);
-        return;
-      }
-
-      command_mode               = FALSE;
-      CompletionGroup* group     = NULL;
-      CompletionElement* element = NULL;
-
-      rows = malloc(sizeof(CompletionRow));
-      if(!rows)
-        out_of_memory();
-
-      for(group = result->groups; group != NULL; group = group->next)
-      {
-        int group_elements = 0;
-
-        for(element = group->elements; element != NULL; element = element->next)
-        {
-          if(element->value)
-          {
-            if(group->value && !group_elements)
-            {
-              rows = safe_realloc((void**)&rows, n_items + 1, sizeof(CompletionRow));
-              if(!rows)
-                out_of_memory();
-              rows[n_items].command     = g_strdup(group->value);
-              rows[n_items].description = NULL;
-              rows[n_items].command_id  = -1;
-              rows[n_items].is_group    = TRUE;
-              rows[n_items++].row       = GTK_WIDGET(create_completion_row(results, group->value, NULL, TRUE));
-            }
-
-            rows = safe_realloc((void**)&rows, n_items + 1, sizeof(CompletionRow));
-            if(!rows)
-              out_of_memory();
-            rows[n_items].command     = g_strdup(element->value);
-            rows[n_items].description = element->description ? g_strdup(element->description) : NULL;
-            rows[n_items].command_id  = previous_id;
-            rows[n_items].is_group    = FALSE;
-            rows[n_items++].row       = GTK_WIDGET(create_completion_row(results, element->value, element->description, FALSE));
-            group_elements++;
-          }
-        }
-      }
-
-      /* clean up */
-      completion_free(result);
-    }
-    /* create list based on commands */
-    else
-    {
-      int i = 0;
-      command_mode = TRUE;
-
-      rows = malloc(LENGTH(commands) * sizeof(CompletionRow));
-      if(!rows)
-        out_of_memory();
-
-      for(i = 0; i < LENGTH(commands); i++)
-      {
-        int abbr_length = commands[i].abbr ? strlen(commands[i].abbr) : 0;
-        int cmd_length  = commands[i].command ? strlen(commands[i].command) : 0;
-
-        /* add command to list iff
-         *  the current command would match the command
-         *  the current command would match the abbreviation
-         */
-        if( ((current_command_length <= cmd_length)  && !strncmp(current_command, commands[i].command, current_command_length)) ||
-            ((current_command_length <= abbr_length) && !strncmp(current_command, commands[i].abbr,    current_command_length))
-          )
-        {
-          rows[n_items].command     = g_strdup(commands[i].command);
-          rows[n_items].description = g_strdup(commands[i].description);
-          rows[n_items].command_id  = i;
-          rows[n_items].is_group    = FALSE;
-          rows[n_items++].row       = GTK_WIDGET(create_completion_row(results, commands[i].command, commands[i].description, FALSE));
-        }
-      }
-
-      rows = safe_realloc((void**)&rows, n_items, sizeof(CompletionRow));
-      if(!rows)
-        out_of_memory();
-    }
-
-    gtk_box_pack_start(Zathura.UI.box, GTK_WIDGET(results), FALSE, FALSE, 0);
-    gtk_widget_show_all(GTK_WIDGET(Zathura.UI.window));
-
-    current_item = (argument->n == NEXT) ? -1 : 0;
-  }
-
-  /* update coloring iff
-   *  there is a list with items
-   */
-  if( (results) && (n_items > 0) )
-  {
-    set_completion_row_color(results, NORMAL, current_item);
-    char* temp;
-    int i = 0, next_group = 0;
-
-    for(i = 0; i < n_items; i++)
-    {
-      if(argument->n == NEXT || argument->n == NEXT_GROUP)
-        current_item = (current_item + n_items + 1) % n_items;
-      else if(argument->n == PREVIOUS || argument->n == PREVIOUS_GROUP)
-        current_item = (current_item + n_items - 1) % n_items;
-
-      if(rows[current_item].is_group)
-      {
-        if(!command_mode && (argument->n == NEXT_GROUP || argument->n == PREVIOUS_GROUP))
-          next_group = 1;
-        continue;
-      }
-      else
-      {
-        if(!command_mode && (next_group == 0) && (argument->n == NEXT_GROUP || argument->n == PREVIOUS_GROUP))
-          continue;
-        break;
-      }
-    }
-
-    set_completion_row_color(results, HIGHLIGHT, current_item);
-
-    /* hide other items */
-    int uh = ceil(n_completion_items / 2);
-    int lh = floor(n_completion_items / 2);
-
-    for(i = 0; i < n_items; i++)
-    {
-     if((n_items > 1) && (
-        (i >= (current_item - lh) && (i <= current_item + uh)) ||
-        (i < n_completion_items && current_item < lh) ||
-        (i >= (n_items - n_completion_items) && (current_item >= (n_items - uh))))
-       )
-        gtk_widget_show(rows[i].row);
-      else
-        gtk_widget_hide(rows[i].row);
-    }
-
-    if(command_mode)
-      temp = g_strconcat(":", rows[current_item].command, (n_items == 1) ? " " : NULL, NULL);
-    else
-      temp = g_strconcat(":", previous_command, " ", rows[current_item].command, NULL);
-
-    gtk_entry_set_text(Zathura.UI.inputbar, temp);
-    gtk_editable_set_position(GTK_EDITABLE(Zathura.UI.inputbar), -1);
-    g_free(temp);
-
-    previous_command   = g_strdup((command_mode) ? rows[current_item].command : current_command);
-    previous_parameter = g_strdup((command_mode) ? current_parameter : rows[current_item].command);
-    previous_length    = strlen(previous_command) + ((command_mode) ? (length - current_command_length) : (strlen(previous_parameter) + 1));
-    previous_id        = rows[current_item].command_id;
-  }
-
-  if(current_command)
-    g_free(current_command);
-  if(input)
-    g_free(input);
-  if(tmp_string)
-    g_free(tmp_string);
-}
-
-void
-isc_string_manipulation(Argument* argument)
-{
-  gchar *input  = gtk_editable_get_chars(GTK_EDITABLE(Zathura.UI.inputbar), 0, -1);
-  int    length = strlen(input);
-  int pos       = gtk_editable_get_position(GTK_EDITABLE(Zathura.UI.inputbar));
-  int i;
-
-  switch (argument->n) {
-    case DELETE_LAST_WORD:
-      i = pos - 1;
-
-      if(!pos)
-        return;
-
-      /* remove trailing spaces */
-      for(; i >= 0 && input[i] == ' '; i--);
-
-      /* find the beginning of the word */
-      while((i > 0) && (input[i] != ' ') && (input[i] != '/'))
-        i--;
-
-      gtk_editable_delete_text(GTK_EDITABLE(Zathura.UI.inputbar),  i, pos);
-      gtk_editable_set_position(GTK_EDITABLE(Zathura.UI.inputbar), i);
-      break;
-    case DELETE_LAST_CHAR:
-      if((length - 1) <= 0)
-        isc_abort(NULL);
-
-      gtk_editable_delete_text(GTK_EDITABLE(Zathura.UI.inputbar), pos - 1, pos);
-      break;
-    case DELETE_TO_LINE_START:
-      gtk_editable_delete_text(GTK_EDITABLE(Zathura.UI.inputbar), 1, pos);
-      break;
-    case NEXT_CHAR:
-      gtk_editable_set_position(GTK_EDITABLE(Zathura.UI.inputbar), pos + 1);
-      break;
-    case PREVIOUS_CHAR:
-      gtk_editable_set_position(GTK_EDITABLE(Zathura.UI.inputbar), (pos == 0) ? 0 : pos - 1);
-      break;
-    default: /* unreachable */
-      break;
-  }
-}
-
-/* command implementation */
-gboolean
-cmd_bookmark(int argc, char** argv)
-{
-  if(!Zathura.PDF.document || argc < 1)
-    return TRUE;
-
-  /* get id */
-  int i;
-  GString *id = g_string_new("");
-
-  for(i = 0; i < argc; i++)
-  {
-    if(i != 0)
-      id = g_string_append_c(id, ' ');
-
-    id = g_string_append(id, argv[i]);
-  }
-
-  if(strlen(id->str) == 0)
-  {
-    notify(WARNING, "Can't set bookmark: bookmark name is empty");
-    g_string_free(id, TRUE);
-    return FALSE;
-  }
-
-  if(is_reserved_bm_name(id->str))
-  {
-    notify(WARNING, "Can't set bookmark: reserved bookmark name");
-    g_string_free(id, TRUE);
-    return FALSE;
-  }
-
-  /* reload the bookmark file */
-  read_bookmarks_file();
-
-  /* check for existing bookmark to overwrite */
-  for(i = 0; i < Zathura.Bookmarks.number_of_bookmarks; i++)
-  {
-    if(!strcmp(id->str, Zathura.Bookmarks.bookmarks[i].id))
-    {
-      Zathura.Bookmarks.bookmarks[i].page = Zathura.PDF.page_number;
-      g_string_free(id, TRUE);
-      return TRUE;
-    }
-  }
-
-  /* add new bookmark */
-  Zathura.Bookmarks.bookmarks = safe_realloc((void**)&Zathura.Bookmarks.bookmarks,
-      Zathura.Bookmarks.number_of_bookmarks + 1, sizeof(Bookmark));
-  if(!Zathura.Bookmarks.bookmarks)
-    out_of_memory();
-
-  Zathura.Bookmarks.bookmarks[Zathura.Bookmarks.number_of_bookmarks].id   = g_strdup(id->str);
-  Zathura.Bookmarks.bookmarks[Zathura.Bookmarks.number_of_bookmarks].page = Zathura.PDF.page_number;
-  Zathura.Bookmarks.number_of_bookmarks++;
-
-  /* write the bookmark file */
-  write_bookmarks_file();
-
-  g_string_free(id, TRUE);
-  return TRUE;
-}
-
-gboolean
-cmd_open_bookmark(int argc, char** argv)
-{
-  if(!Zathura.PDF.document || argc < 1)
-    return TRUE;
-
-  /* get id */
-  int i;
-  GString *id = g_string_new("");
-
-  for(i = 0; i < argc; i++)
-  {
-    if(i != 0)
-      id = g_string_append_c(id, ' ');
-
-    id = g_string_append(id, argv[i]);
-  }
-
-  /* find bookmark */
-  for(i = 0; i < Zathura.Bookmarks.number_of_bookmarks; i++)
-  {
-    if(!strcmp(id->str, Zathura.Bookmarks.bookmarks[i].id))
-    {
-      set_page(Zathura.Bookmarks.bookmarks[i].page);
-      g_string_free(id, TRUE);
-      return TRUE;
-    }
-  }
-
-  notify(WARNING, "No matching bookmark found");
-  g_string_free(id, TRUE);
-  return FALSE;
-}
-
-gboolean
-cmd_close(int argc, char** argv)
-{
-  close_file(FALSE);
-
-  return TRUE;
-}
-
-gboolean
-cmd_correct_offset(int argc, char** argv)
-{
-  if(!Zathura.PDF.document || argc == 0)
-    return TRUE;
-
-  Zathura.PDF.page_offset = (Zathura.PDF.page_number + 1) - atoi(argv[0]);
-
-  if(Zathura.PDF.page_offset != 0)
-    Zathura.Global.goto_mode = GOTO_OFFSET;
-  else
-    Zathura.Global.goto_mode = GOTO_MODE;
-
-  update_status();
-
-  return TRUE;
-}
-
-gboolean
-cmd_delete_bookmark(int argc, char** argv)
-{
-  if(!Zathura.PDF.document || argc < 1)
-    return TRUE;
-
-  /* get id */
-  int i;
-  GString *id = g_string_new("");
-
-  for(i = 0; i < argc; i++)
-  {
-    if(i != 0)
-      id = g_string_append_c(id, ' ');
-
-    id = g_string_append(id, argv[i]);
-  }
-
-  /* reload bookmark file */
-  read_bookmarks_file();
-
-  /* check for bookmark to delete */
-  for(i = 0; i < Zathura.Bookmarks.number_of_bookmarks; i++)
-  {
-    if(!strcmp(id->str, Zathura.Bookmarks.bookmarks[i].id))
-    {
-      /* update key file */
-      g_key_file_remove_key(Zathura.Bookmarks.data, Zathura.PDF.file, Zathura.Bookmarks.bookmarks[i].id, NULL);
-
-      g_free(Zathura.Bookmarks.bookmarks[i].id);
-      /* update bookmarks */
-      Zathura.Bookmarks.bookmarks[i].id   = Zathura.Bookmarks.bookmarks[Zathura.Bookmarks.number_of_bookmarks - 1].id;
-      Zathura.Bookmarks.bookmarks[i].page = Zathura.Bookmarks.bookmarks[Zathura.Bookmarks.number_of_bookmarks - 1].page;
-      Zathura.Bookmarks.bookmarks = safe_realloc((void**)&Zathura.Bookmarks.bookmarks,
-          Zathura.Bookmarks.number_of_bookmarks, sizeof(Bookmark));
-      if(!Zathura.Bookmarks.bookmarks)
-        out_of_memory();
-
-      Zathura.Bookmarks.number_of_bookmarks--;
-      g_string_free(id, TRUE);
-
-      /* write bookmark file */
-      write_bookmarks_file();
-
-      return TRUE;
-    }
-  }
-
-  g_string_free(id, TRUE);
-  return TRUE;
-}
-
-gboolean
-cmd_export(int argc, char** argv)
-{
-  if(argc == 0 || !Zathura.PDF.document)
-    return TRUE;
-
-  if(argc < 2)
-  {
-    notify(WARNING, "No export path specified");
-    return FALSE;
-  }
-
-  /* export images */
-  if(!strcmp(argv[0], "images"))
-  {
-    int page_number;
-    for(page_number = 0; page_number < Zathura.PDF.number_of_pages; page_number++)
-    {
-      GList           *image_list;
-      GList           *images;
-      cairo_surface_t *image;
-
-      g_static_mutex_lock(&(Zathura.Lock.pdflib_lock));
-      image_list = poppler_page_get_image_mapping(Zathura.PDF.pages[page_number]->page);
-      g_static_mutex_unlock(&(Zathura.Lock.pdflib_lock));
-
-      if(!g_list_length(image_list))
-      {
-        notify(WARNING, "This document does not contain any images");
-        return FALSE;
-      }
-
-      for(images = image_list; images; images = g_list_next(images))
-      {
-        PopplerImageMapping *image_mapping;
-        gint                 image_id;
-        char*                file;
-        char*                filename;
-
-        image_mapping = (PopplerImageMapping*) images->data;
-        image_id      = image_mapping->image_id;
-
-        g_static_mutex_lock(&(Zathura.Lock.pdflib_lock));
-        image     = poppler_page_get_image(Zathura.PDF.pages[page_number]->page, image_id);
-        g_static_mutex_unlock(&(Zathura.Lock.pdflib_lock));
-
-        if(!image)
-          continue;
-
-        filename  = g_strdup_printf("%s_p%i_i%i.png", Zathura.PDF.file, page_number + 1, image_id);
-
-        if(argv[1][0] == '~')
-        {
-          gchar* home_path = get_home_dir();
-          file = g_strdup_printf("%s%s%s", home_path, argv[1] + 1, filename);
-          g_free(home_path);
-        }
-        else
-          file = g_strdup_printf("%s%s", argv[1], filename);
-
-        cairo_surface_write_to_png(image, file);
-
-        g_free(filename);
-        g_free(file);
-      }
-    }
-  }
-  else if(!strcmp(argv[0], "attachments"))
-  {
-    g_static_mutex_lock(&(Zathura.Lock.pdflib_lock));
-    if(!poppler_document_has_attachments(Zathura.PDF.document))
-    {
-      notify(WARNING, "PDF file has no attachments");
-      g_static_mutex_unlock(&(Zathura.Lock.pdflib_lock));
-      return FALSE;
-    }
-
-    GList *attachment_list = poppler_document_get_attachments(Zathura.PDF.document);
-    g_static_mutex_unlock(&(Zathura.Lock.pdflib_lock));
-
-    GList *attachments;
-    char  *file;
-
-    for(attachments = attachment_list; attachments; attachments = g_list_next(attachments))
-    {
-      PopplerAttachment *attachment = (PopplerAttachment*) attachments->data;
-
-      if(argv[1][0] == '~')
-      {
-        gchar* home_path = get_home_dir();
-        file = g_strdup_printf("%s%s%s", home_path, argv[1] + 1, attachment->name);
-        g_free(home_path);
-      }
-      else
-        file = g_strdup_printf("%s%s", argv[1], attachment->name);
-
-      g_static_mutex_lock(&(Zathura.Lock.pdflib_lock));
-      poppler_attachment_save(attachment, file, NULL);
-      g_static_mutex_unlock(&(Zathura.Lock.pdflib_lock));
-
-      g_free(file);
-    }
-  }
-
-  return TRUE;
-}
-
-gboolean
-cmd_info(int argc, char** argv)
-{
-  if(!Zathura.PDF.document)
-    return TRUE;
-
-  static gboolean visible = FALSE;
-
-  if(!Zathura.UI.information)
-  {
-    GtkListStore      *list;
-    GtkTreeIter        iter;
-    GtkCellRenderer   *renderer;
-    GtkTreeSelection  *selection;
-
-    list = gtk_list_store_new(2, G_TYPE_STRING, G_TYPE_STRING);
-
-    /* read document information */
-    gchar *title,   *author;
-    gchar *subject, *keywords;
-    gchar *creator, *producer;
-    GTime  creation_date, modification_date;
-
-    g_object_get(Zathura.PDF.document,
-        "title",         &title,
-        "author",        &author,
-        "subject",       &subject,
-        "keywords",      &keywords,
-        "creator",       &creator,
-        "producer",      &producer,
-        "creation-date", &creation_date,
-        "mod-date",      &modification_date,
-        NULL);
-
-    /* append information to list */
-    gtk_list_store_append(list, &iter);
-    gtk_list_store_set(list, &iter, 0,  "Author",   1, author   ? author   : "", -1);
-    gtk_list_store_append(list, &iter);
-    gtk_list_store_set(list, &iter, 0,  "Title",    1, title    ? title    : "", -1);
-    gtk_list_store_append(list, &iter);
-    gtk_list_store_set(list, &iter, 0,  "Subject",  1, subject  ? subject  : "", -1);
-    gtk_list_store_append(list, &iter);
-    gtk_list_store_set(list, &iter, 0,  "Keywords", 1, keywords ? keywords : "", -1);
-    gtk_list_store_append(list, &iter);
-    gtk_list_store_set(list, &iter, 0,  "Creator",  1, creator  ? creator  : "", -1);
-    gtk_list_store_append(list, &iter);
-    gtk_list_store_set(list, &iter, 0,  "Producer", 1, producer ? producer : "", -1);
-
-    Zathura.UI.information = gtk_tree_view_new_with_model(GTK_TREE_MODEL(list));
-    renderer = gtk_cell_renderer_text_new();
-
-    gtk_tree_view_insert_column_with_attributes(GTK_TREE_VIEW(Zathura.UI.information), -1,
-      "Name", renderer, "text", 0, NULL);
-    gtk_tree_view_insert_column_with_attributes(GTK_TREE_VIEW(Zathura.UI.information), -1,
-      "Value", renderer, "text", 1, NULL);
-
-    selection = gtk_tree_view_get_selection(GTK_TREE_VIEW(Zathura.UI.information));
-    gtk_tree_selection_set_mode(selection, GTK_SELECTION_SINGLE);
-
-    gtk_widget_show_all(Zathura.UI.information);
-  }
-
-  if(!visible)
-    switch_view(Zathura.UI.information);
-  else
-    switch_view(Zathura.UI.document);
-
-  visible = !visible;
-
-  return FALSE;
-}
-
-gboolean
-cmd_map(int argc, char** argv)
-{
-  if(argc < 2)
-    return TRUE;
-
-  char* ks = argv[0];
-
-  /* search for the right shortcut function */
-  int sc_id = -1;
-
-  int sc_c;
-  for(sc_c = 0; sc_c < LENGTH(shortcut_names); sc_c++)
-  {
-    if(!strcmp(argv[1], shortcut_names[sc_c].name))
-    {
-      sc_id = sc_c;
-      break;
-    }
-  }
-
-  if(sc_id == -1)
-  {
-    notify(WARNING, "No such shortcut function exists");
-    return FALSE;
-  }
-
-  /* parse modifier and key */
-  int mask = 0;
-  int key  = 0;
-  int keyl = strlen(ks);
-  int mode = NORMAL;
-
-  // single key (e.g.: g)
-  if(keyl == 1)
-    key = ks[0];
-
-  // modifier and key (e.g.: <S-g>
-  // special key or modifier and key/special key (e.g.: <S-g>, <Space>)
-
-  else if(keyl >= 3 && ks[0] == '<' && ks[keyl-1] == '>')
-  {
-    char* specialkey = NULL;
-
-    /* check for modifier */
-    if(keyl >= 5 && ks[2] == '-')
-    {
-      /* evaluate modifier */
-      switch(ks[1])
-      {
-        case 'S':
-          mask = GDK_SHIFT_MASK;
-          break;
-        case 'C':
-          mask = GDK_CONTROL_MASK;
-          break;
-      }
-
-      /* no valid modifier */
-      if(!mask)
-      {
-        notify(WARNING, "No valid modifier given.");
-        return FALSE;
-      }
-
-      /* modifier and special key */
-      if(keyl > 5)
-        specialkey = g_strndup(ks + 3, keyl - 4);
-      else
-        key = ks[3];
-    }
-    else
-      specialkey = ks;
-
-    /* search special key */
-    int g_c;
-    for(g_c = 0; specialkey && g_c < LENGTH(gdk_keys); g_c++)
-    {
-      if(!strcmp(specialkey, gdk_keys[g_c].identifier))
-      {
-        key = gdk_keys[g_c].key;
-        break;
-      }
-    }
-
-    if(specialkey)
-      g_free(specialkey);
-  }
-
-  if(!key)
-  {
-    notify(WARNING, "No valid key binding given.");
-    return FALSE;
-  }
-
-  /* parse argument */
-  Argument arg = {0, 0};
-
-  if(argc >= 3)
-  {
-    int arg_id = -1;
-
-    /* compare argument with given argument names... */
-    int arg_c;
-    for(arg_c = 0; arg_c < LENGTH(argument_names); arg_c++)
-    {
-      if(!strcmp(argv[2], argument_names[arg_c].name))
-      {
-        arg_id = argument_names[arg_c].argument;
-        break;
-      }
-    }
-
-    /* if not, save it do .data */
-    if(arg_id == -1)
-      arg.data = argv[2];
-    else
-      arg.n = arg_id;
-  }
-
-  /* parse mode */
-  if(argc >= 4)
-  {
-    int mode_c;
-    for(mode_c = 0; mode_c < LENGTH(mode_names); mode_c++)
-    {
-      if(!strcmp(argv[3], mode_names[mode_c].name))
-      {
-        mode = mode_names[mode_c].mode;
-        break;
-      }
-    }
-  }
-
-  /* search for existing binding to overwrite it */
-  ShortcutList* sc = Zathura.Bindings.sclist;
-  while(sc && sc->next != NULL)
-  {
-    if(sc->element.key == key && sc->element.mask == mask
-        && sc->element.mode == mode)
-    {
-      sc->element.function = shortcut_names[sc_id].function;
-      sc->element.argument = arg;
-      return TRUE;
-    }
-
-    sc = sc->next;
-  }
-
-  /* create new entry */
-  ShortcutList* entry = malloc(sizeof(ShortcutList));
-  if(!entry)
-    out_of_memory();
-
-  entry->element.mask     = mask;
-  entry->element.key      = key;
-  entry->element.function = shortcut_names[sc_id].function;
-  entry->element.mode     = mode;
-  entry->element.argument = arg;
-  entry->next             = NULL;
-
-  /* append to list */
-  if(!Zathura.Bindings.sclist)
-    Zathura.Bindings.sclist = entry;
-
-  if(sc)
-    sc->next = entry;
-
-  return TRUE;
-}
-
-gboolean
-cmd_open(int argc, char** argv)
-{
-  if(argc == 0 || strlen(argv[0]) == 0)
-    return TRUE;
-
-  /* assembly the arguments back to one string */
-  int i = 0;
-  GString *filepath = g_string_new("");
-  for(i = 0; i < argc; i++)
-  {
-    if(i != 0)
-      filepath = g_string_append_c(filepath, ' ');
-
-    filepath = g_string_append(filepath, argv[i]);
-  }
-
-  gboolean res = open_file(filepath->str, NULL);
-  g_string_free(filepath, TRUE);
-  return res;
-}
-
-gboolean
-cmd_print(int argc, char** argv)
-{
-  if(!Zathura.PDF.document)
-    return TRUE;
-
-  if(argc == 0)
-  {
-    notify(WARNING, "No printer specified");
-    return FALSE;
-  }
-
-  char* printer    = argv[0];
-  char* sites      = (argc >= 2) ? g_strdup(argv[1]) : g_strdup_printf("1-%i", Zathura.PDF.number_of_pages);
-  GString *addit   = g_string_new("");
-
-  int i;
-  for(i = 2; i < argc; i++)
-  {
-    if(i != 0)
-      addit = g_string_append_c(addit, ' ');
-
-    addit = g_string_append(addit, argv[i]);
-  }
-
-  char* escaped_filename = g_shell_quote(Zathura.PDF.file);
-  char* command          = g_strdup_printf(print_command, printer, sites, addit->str, escaped_filename);
-  system(command);
-
-  g_free(sites);
-  g_free(escaped_filename);
-  g_free(command);
-  g_string_free(addit, TRUE);
-
-  return TRUE;
-}
-
-gboolean
-cmd_rotate(int argc, char** argv)
-{
-  return TRUE;
-}
-
-gboolean
-cmd_set(int argc, char** argv)
-{
-  if(argc <= 0)
-    return FALSE;
-
-  int i;
-  for(i = 0; i < LENGTH(settings); i++)
-  {
-    if(!strcmp(argv[0], settings[i].name))
-    {
-      /* check var type */
-      if(settings[i].type == 'b')
-      {
-        gboolean *x = (gboolean*) (settings[i].variable);
-        *x = !(*x);
-
-        if(argv[1])
-        {
-          if(!strcmp(argv[1], "false") || !strcmp(argv[1], "0"))
-            *x = FALSE;
-          else
-            *x = TRUE;
-        }
-      }
-      else if(settings[i].type == 'i')
-      {
-        if(argc != 2)
-          return FALSE;
-
-        int *x = (int*) (settings[i].variable);
-
-        int id = -1;
-        int arg_c;
-        for(arg_c = 0; arg_c < LENGTH(argument_names); arg_c++)
-        {
-          if(!strcmp(argv[1], argument_names[arg_c].name))
-          {
-            id = argument_names[arg_c].argument;
-            break;
-          }
-        }
-
-        if(id == -1)
-          id = atoi(argv[1]);
-
-        *x = id;
-      }
-      else if(settings[i].type == 'f')
-      {
-        if(argc != 2)
-          return FALSE;
-
-        float *x = (float*) (settings[i].variable);
-        if(argv[1])
-          *x = atof(argv[1]);
-      }
-      else if(settings[i].type == 's')
-      {
-        if(argc < 2)
-          return FALSE;
-
-        /* assembly the arguments back to one string */
-        int j;
-        GString *s = g_string_new("");
-        for(j = 1; j < argc; j++)
-        {
-          if(j != 1)
-            s = g_string_append_c(s, ' ');
-
-          s = g_string_append(s, argv[j]);
-        }
-
-        char **x = (char**) settings[i].variable;
-        *x = s->str;
-      }
-      else if(settings[i].type == 'c')
-      {
-        if(argc != 2)
-          return FALSE;
-
-        char *x = (char*) (settings[i].variable);
-        if(argv[1])
-          *x = argv[1][0];
-      }
-
-      /* re-init */
-      if(settings[i].reinit)
-        init_look();
-
-      /* render */
-      if(settings[i].render)
-      {
-        if(!Zathura.PDF.document)
-          return FALSE;
-=======
-#include <stdlib.h>
->>>>>>> e47ff9ad
 
 #include <girara.h>
 
@@ -3825,13 +21,6 @@
   const char* password;
 } zathura_document_info_t;
 
-<<<<<<< HEAD
-gboolean
-save_file(int argc, char** argv, gboolean overwrite)
-{
-  if(argc == 0 || !Zathura.PDF.document)
-    return TRUE;
-=======
 gboolean document_info_open(gpointer data);
 
 /* function implementation */
@@ -3849,7 +38,6 @@
     { "plugins-dir", 'p', 0, G_OPTION_ARG_STRING,   &plugin_path, "Path to the directories containing plugins", "path" },
     { NULL, '\0', 0, 0, NULL, NULL, NULL }
   };
->>>>>>> e47ff9ad
 
   GOptionContext* context = g_option_context_new(" [file] [password]");
   g_option_context_add_main_entries(context, entries, NULL);
@@ -3864,79 +52,19 @@
   }
   g_option_context_free(context);
 
-<<<<<<< HEAD
-  if (!overwrite && g_file_test(file_path, G_FILE_TEST_EXISTS))
-  {
-    char* message = g_strdup_printf("File already exists: %s. Use :write! to overwrite it.", file_path);
-    notify(ERROR, message);
-    g_free(message);
-    g_free(file_path);
-    return FALSE;
-  }
-
-  char* path = NULL;
-  if (file_path[0] == '/')
-    path = g_strdup_printf("file://%s", file_path);
-  else
-  {
-    char* cur = g_get_current_dir();
-    path = g_strdup_printf("file://%s/%s", cur, file_path);
-    g_free(cur);
-  }
-  g_free(file_path);
-
-  g_static_mutex_lock(&(Zathura.Lock.pdflib_lock));
-  /* format path */
-  GError* error = NULL;
-  if (!poppler_document_save(Zathura.PDF.document, path, &error))
-  {
-    g_free(path);
-    char* message = g_strdup_printf("Can not write file: %s", error->message);
-    notify(ERROR, message);
-    g_free(message);
-    g_error_free(error);
-    g_static_mutex_unlock(&(Zathura.Lock.pdflib_lock));
-    return FALSE;
-  }
-
-  g_static_mutex_unlock(&(Zathura.Lock.pdflib_lock));
-  g_free(path);
-=======
   zathura_t* zathura = malloc(sizeof(zathura_t));
 
   if (zathura == NULL) {
     return NULL;
   }
->>>>>>> e47ff9ad
 
   /* general */
   zathura->document = NULL;
 
-<<<<<<< HEAD
-gboolean
-cmd_save(int argc, char** argv)
-{
-  return save_file(argc, argv, FALSE);
-}
-
-gboolean
-cmd_savef(int argc, char** argv)
-{
-  return save_file(argc, argv, TRUE);
-}
-
-/* completion command implementation */
-Completion*
-cc_bookmark(char* input)
-{
-  Completion* completion = completion_init();
-  CompletionGroup* group = completion_group_create(NULL);
-=======
   /* plugins */
   zathura->plugins.plugins = girara_list_new();
   zathura->plugins.path    = girara_list_new();
   girara_list_set_free_function(zathura->plugins.path, g_free);
->>>>>>> e47ff9ad
 
   if (config_dir) {
     zathura->config.config_dir = g_strdup(config_dir);
@@ -3985,23 +113,8 @@
   /* global settings */
   zathura->global.recolor = false;
 
-<<<<<<< HEAD
-  /* ~ */
-  if(input && input[0] == '~')
-  {
-    gchar* home_path = get_home_dir();
-    char *file = g_strdup_printf(":open %s/%s", home_path, input + 1);
-    g_free(home_path);
-    gtk_entry_set_text(Zathura.UI.inputbar, file);
-    gtk_editable_set_position(GTK_EDITABLE(Zathura.UI.inputbar), -1);
-    g_free(file);
-    completion_free(completion);
-    return NULL;
-  }
-=======
   /* load plugins */
   zathura_document_plugins_load(zathura);
->>>>>>> e47ff9ad
 
   /* configuration */
   config_load_default(zathura);
@@ -4023,21 +136,10 @@
   /* girara events */
   zathura->ui.session->events.buffer_changed = buffer_changed;
 
-<<<<<<< HEAD
-  /* open directory */
-  GDir* dir = g_dir_open(path, 0, NULL);
-  if(!dir)
-  {
-    g_free(path);
-    g_free(file);
-    completion_free(completion);
-    return NULL;
-=======
   /* page view */
   zathura->ui.page_view = gtk_table_new(0, 0, TRUE);
   if (!zathura->ui.page_view) {
     goto error_free;
->>>>>>> e47ff9ad
   }
 
   /* callbacks */
@@ -4066,14 +168,8 @@
 
   girara_statusbar_item_set_text(zathura->ui.session, zathura->ui.statusbar.file, "[No Name]");
 
-<<<<<<< HEAD
-    current_line = safe_realloc((void**)&current_line, count + 1, sizeof(char));
-    if(!current_line)
-      out_of_memory();
-=======
   /* signals */
   g_signal_connect(G_OBJECT(zathura->ui.session->gtk.window), "destroy", G_CALLBACK(cb_destroy), NULL);
->>>>>>> e47ff9ad
 
   /* save page padding */
   int* page_padding = girara_setting_get(zathura->ui.session, "page-padding");
@@ -4138,24 +234,6 @@
   return NULL;
 }
 
-gboolean
-try_goto(const char* buffer)
-{
-    char* endptr = NULL;
-    long page_number = strtol(buffer, &endptr, 10) - 1;
-    if(*endptr)
-      /* conversion error */
-      return FALSE;
-    else
-    {
-      /* behave like vim: <= 1 => first line, >= #lines => last line */
-      page_number = MAX(0, MIN(Zathura.PDF.number_of_pages - 1, page_number));
-      set_page(page_number);
-      update_status();
-      return TRUE;
-    }
-}
-
 void
 zathura_free(zathura_t* zathura)
 {
@@ -4184,19 +262,10 @@
     g_object_unref(zathura->print.page_setup);
   }
 
-<<<<<<< HEAD
-/* special command implementation */
-gboolean
-scmd_search(gchar* input, Argument* argument)
-{
-  if(!input || !strlen(input))
-    return TRUE;
-=======
   /* free registered plugins */
   zathura_document_plugins_free(zathura);
   girara_list_free(zathura->plugins.plugins);
   girara_list_free(zathura->plugins.path);
->>>>>>> e47ff9ad
 
   /* free config variables */
   g_free(zathura->config.config_dir);
@@ -4206,37 +275,8 @@
 gboolean
 document_info_open(gpointer data)
 {
-<<<<<<< HEAD
-  pango_font_description_free(Zathura.Style.font);
-
-  if(Zathura.PDF.document)
-    close_file(FALSE);
-
-  /* clean up bookmarks */
-  g_free(Zathura.Bookmarks.file);
-  if (Zathura.Bookmarks.data)
-    g_key_file_free(Zathura.Bookmarks.data);
-
-  /* destroy mutexes */
-  g_static_mutex_free(&(Zathura.Lock.pdflib_lock));
-  g_static_mutex_free(&(Zathura.Lock.search_lock));
-  g_static_mutex_free(&(Zathura.Lock.pdf_obj_lock));
-  g_static_mutex_free(&(Zathura.Lock.select_lock));
-
-  /* inotify */
-  if(Zathura.FileMonitor.monitor)
-    g_object_unref(Zathura.FileMonitor.monitor);
-  if(Zathura.FileMonitor.file)
-    g_object_unref(Zathura.FileMonitor.file);
-
-  g_list_free(Zathura.Global.history);
-
-  /* clean shortcut list */
-  ShortcutList* sc = Zathura.Bindings.sclist;
-=======
   zathura_document_info_t* document_info = data;
   g_return_val_if_fail(document_info != NULL, FALSE);
->>>>>>> e47ff9ad
 
   if (document_info->zathura == NULL || document_info->path == NULL) {
     free(document_info);
@@ -4275,106 +315,6 @@
   /* threads */
   zathura->sync.render_thread = render_init(zathura);
 
-<<<<<<< HEAD
-  /* special commands */
-  char* identifier_string = gtk_editable_get_chars(GTK_EDITABLE(Zathura.UI.inputbar), 0, 1);
-  char identifier = identifier_string[0];
-
-  for(i = 0; i < LENGTH(special_commands); i++)
-  {
-    if((identifier == special_commands[i].identifier) &&
-       (special_commands[i].always == 1))
-    {
-      gchar *input       = gtk_editable_get_chars(GTK_EDITABLE(Zathura.UI.inputbar), 1, -1);
-      guint new_utf_char = gdk_keyval_to_unicode(event->keyval);
-
-      if(new_utf_char != 0)
-      {
-        gchar* newchar = g_malloc0(6 * sizeof(gchar));
-        if(newchar == NULL)
-        {
-          g_free(input);
-          continue;
-        }
-
-        gint len = g_unichar_to_utf8(new_utf_char, newchar);
-        newchar[len] = 0;
-        gchar* tmp = g_strconcat(input, newchar, NULL);
-
-        g_free(input);
-        g_free(newchar);
-
-        input = tmp;
-      }
-
-      // FIXME
-      if((special_commands[i].function == scmd_search) && (event->keyval == GDK_Return))
-      {
-        Argument argument = { NO_SEARCH, NULL };
-        scmd_search(input, &argument);
-      }
-      else
-      {
-        special_commands[i].function(input, &(special_commands[i].argument));
-      }
-
-      g_free(identifier_string);
-      g_free(input);
-      return FALSE;
-    }
-  }
-
-  g_free(identifier_string);
-
-  return FALSE;
-}
-
-gboolean
-cb_inputbar_activate(GtkEntry* entry, gpointer data)
-{
-  gchar  *input  = gtk_editable_get_chars(GTK_EDITABLE(entry), 1, -1);
-  gchar **tokens = g_strsplit(input, " ", -1);
-  g_free(input);
-
-  gchar *command = tokens[0];
-  int     length = g_strv_length(tokens);
-  int          i = 0;
-  gboolean  retv = FALSE;
-  gboolean  succ = FALSE;
-
-  /* no input */
-  if(length < 1)
-  {
-    isc_abort(NULL);
-    g_strfreev(tokens);
-    return FALSE;
-  }
-
-  /* append input to the command history */
-  Zathura.Global.history = g_list_append(Zathura.Global.history, g_strdup(gtk_entry_get_text(entry)));
-
-  /* special commands */
-  char identifier = gtk_editable_get_chars(GTK_EDITABLE(entry), 0, 1)[0];
-  for(i = 0; i < LENGTH(special_commands); i++)
-  {
-    if(identifier == special_commands[i].identifier)
-    {
-      /* special commands that are evaluated every key change are not
-       * called here */
-      if(special_commands[i].always == 1)
-      {
-        isc_abort(NULL);
-        g_strfreev(tokens);
-        return TRUE;
-      }
-
-      retv = special_commands[i].function(input, &(special_commands[i].argument));
-      if(retv) isc_abort(NULL);
-      gtk_widget_grab_focus(GTK_WIDGET(Zathura.UI.view));
-      g_strfreev(tokens);
-      return TRUE;
-    }
-=======
   if (!zathura->sync.render_thread) {
     goto error_free;
   }
@@ -4388,31 +328,17 @@
   /* bookmarks */
   if (!zathura_bookmarks_load(zathura, zathura->document->file_path)) {
     girara_warning("Failed to load bookmarks for %s.\n", zathura->document->file_path);
->>>>>>> e47ff9ad
   }
 
   return true;
 
 error_free:
 
-<<<<<<< HEAD
-  if(!succ) {
-      /* it maybe a goto command */
-    if(!try_goto(command))
-        notify(ERROR, "Unknown command.");
-  }
-=======
   zathura_document_free(document);
->>>>>>> e47ff9ad
 
 error_out:
 
-<<<<<<< HEAD
-  g_strfreev(tokens);
-  return TRUE;
-=======
   return false;
->>>>>>> e47ff9ad
 }
 
 bool
@@ -4524,27 +450,6 @@
   if (pages_per_row == 0) {
     pages_per_row = 1;
   }
-<<<<<<< HEAD
-  if(rectangle.y2 > rectangle.y1)
-  {
-    double d = rectangle.y1;
-    rectangle.y1 = rectangle.y2;
-    rectangle.y2 = d;
-  }
-
-#if !POPPLER_CHECK_VERSION(0,15,0)
-  /* adapt y coordinates */
-  rectangle.y1 = page_height - rectangle.y1;
-  rectangle.y2 = page_height - rectangle.y2;
-#endif
-
-  /* get selected text */
-  g_static_mutex_lock(&(Zathura.Lock.pdflib_lock));
-  char* selected_text = poppler_page_get_selected_text(
-      Zathura.PDF.pages[Zathura.PDF.page_number]->page,SELECTION_STYLE,
-      &rectangle);
-=======
->>>>>>> e47ff9ad
 
   if (zathura->document == NULL) {
     return;
@@ -4566,43 +471,6 @@
 /* main function */
 int main(int argc, char* argv[])
 {
-<<<<<<< HEAD
-  /* embed */
-  Zathura.UI.embed = 0;
-
-  Zathura.Config.config_dir = 0;
-  Zathura.Config.data_dir = 0;
-
-  char* config_dir = 0;
-  char* data_dir = 0;
-  GOptionEntry entries[] =
-  {
-    { "reparent",   'e', 0, G_OPTION_ARG_INT,      &Zathura.UI.embed, "Reparents to window specified by xid", "xid" },
-    { "config-dir", 'c', 0, G_OPTION_ARG_FILENAME, &config_dir,       "Path to the config directory",         "path" },
-    { "data-dir",   'd', 0, G_OPTION_ARG_FILENAME, &data_dir,         "Path to the data directory",           "path" },
-    { NULL }
-  };
-
-  GOptionContext* context = g_option_context_new(" [file] [password]");
-  g_option_context_add_main_entries(context, entries, NULL);
-
-  GError* error = NULL;
-  if(!g_option_context_parse(context, &argc, &argv, &error))
-  {
-    printf("Error parsing command line arguments: %s\n", error->message);
-    g_option_context_free(context);
-    g_error_free(error);
-    return 1;
-  }
-  g_option_context_free(context);
-
-  if (config_dir)
-    Zathura.Config.config_dir = g_strdup(config_dir);
-  if (data_dir)
-    Zathura.Config.data_dir = g_strdup(data_dir);
-
-=======
->>>>>>> e47ff9ad
   g_thread_init(NULL);
   gdk_threads_init();
   gtk_init(&argc, &argv);
