zathura - a document viewer
--------------------
zathura is a highly customizable and functional document viewer based on the
girara user interface library and several document libraries.

Requirements
------------
<<<<<<< HEAD
poppler-glib (>= 0.12.3)
cairo (>= 1.8.8)
gtk2 (>= 2.18.6)
glib2 (>= 2.22.4)

Please note that you need to have a working pkg-config installation
and that the Makefile is only compatible with GNU make.

And also note that rst2man from python-docutils is needed to build
zathurarc.5. If it is not installed, zathurarc.5 won't be built.
=======
gtk2 (>= 2.18.6)
girara
>>>>>>> e47ff9ad

Please note that you need to have a working pkg-config installation
and that the Makefile is only compatible with GNU make.

Installation
------------
To build and install zathura:

  make install

Uninstall:
----------
To delete zathura from your system, just type:

  make uninstall<|MERGE_RESOLUTION|>--- conflicted
+++ resolved
@@ -5,21 +5,8 @@
 
 Requirements
 ------------
-<<<<<<< HEAD
-poppler-glib (>= 0.12.3)
-cairo (>= 1.8.8)
-gtk2 (>= 2.18.6)
-glib2 (>= 2.22.4)
-
-Please note that you need to have a working pkg-config installation
-and that the Makefile is only compatible with GNU make.
-
-And also note that rst2man from python-docutils is needed to build
-zathurarc.5. If it is not installed, zathurarc.5 won't be built.
-=======
 gtk2 (>= 2.18.6)
 girara
->>>>>>> e47ff9ad
 
 Please note that you need to have a working pkg-config installation
 and that the Makefile is only compatible with GNU make.
